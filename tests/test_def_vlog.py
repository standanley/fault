import pathlib
import tempfile
import fault
import magma as m
import os
import shutil
import mantle


def pytest_generate_tests(metafunc):
    if 'target' in metafunc.fixturenames:
        targets = []
        if shutil.which('vcs'):
            targets.append(('system-verilog', 'vcs'))
        if shutil.which('ncsim'):
            targets.append(('system-verilog', 'ncsim'))
        if shutil.which('iverilog'):
            targets.append(('system-verilog', 'iverilog'))
        metafunc.parametrize('target,simulator', targets)


def test_def_vlog(target, simulator, n_bits=8, b_val=42):
<<<<<<< HEAD
    logging.getLogger().setLevel(logging.DEBUG)

=======
>>>>>>> 8e6e0267
    defadd_fname = pathlib.Path('tests/verilog/defadd.sv').resolve()
    defadd = m.DeclareCircuit('defadd', 'a_val', m.In(m.Bits[n_bits]),
                              'c_val', m.Out(m.Bits[n_bits]))

    tester = fault.Tester(defadd)

    tester.poke(defadd.a_val, 12)
    tester.eval()
    tester.expect(defadd.c_val, 54)

    tester.poke(defadd.a_val, 34)
    tester.eval()
    tester.expect(defadd.c_val, 76)

    # make some modifications to the environment
    sim_env = fault.util.remove_conda(os.environ)

    # run the test
    with tempfile.TemporaryDirectory(dir='.') as tmp_dir:
        tester.compile_and_run(
            target=target,
            simulator=simulator,
            directory=tmp_dir,
            ext_libs=[defadd_fname],
            sim_env=sim_env,
            defines={'N_BITS': n_bits, 'B_VAL': b_val},
            ext_model_file=True
        )<|MERGE_RESOLUTION|>--- conflicted
+++ resolved
@@ -20,11 +20,6 @@
 
 
 def test_def_vlog(target, simulator, n_bits=8, b_val=42):
-<<<<<<< HEAD
-    logging.getLogger().setLevel(logging.DEBUG)
-
-=======
->>>>>>> 8e6e0267
     defadd_fname = pathlib.Path('tests/verilog/defadd.sv').resolve()
     defadd = m.DeclareCircuit('defadd', 'a_val', m.In(m.Bits[n_bits]),
                               'c_val', m.Out(m.Bits[n_bits]))
