--- conflicted
+++ resolved
@@ -8,14 +8,9 @@
     assert str(Expect(circ.O, 1)) == 'Expect(BasicClkCircuit.O, 1)'
     assert str(Eval()) == 'Eval()'
     assert str(Step(circ.CLK, 1)) == 'Step(BasicClkCircuit.CLK, steps=1)'
-<<<<<<< HEAD
     assert str(Print("%08x", circ.O)) == 'Print("%08x", BasicClkCircuit.O)'
-    assert str(Peek(circ.O)) == 'Peek(BasicClkCircuit.O)'
-=======
-    assert str(Print(circ.O, "%08x")) == 'Print(BasicClkCircuit.O, "%08x")'
     assert str(Peek(circ.O)) == 'Peek(BasicClkCircuit.O)'
     index = f"__fault_loop_var_action_0"
     assert str(Loop(12, index, [Peek(circ.O), Poke(circ.I, 1)])) == \
         f'Loop(12, {index}, ' \
-        f'[Peek(BasicClkCircuit.O), Poke(BasicClkCircuit.I, 1)])'
->>>>>>> afa9dd56
+        f'[Peek(BasicClkCircuit.O), Poke(BasicClkCircuit.I, 1)])'