steps:
  - command: |
      # set up environment
      export PATH=/usr/local/miniconda/bin:$$PATH
      echo $$PATH

      # tool setup
      source /cad/modules/tcl/init/bash
      module load base incisive vcs hspice spectre

      # create conda env
      conda create -p ./conda_env -m -y pip numpy python=3.7.3
      export PATH=$$PWD/conda_env/bin:$$PATH
      echo $$PATH
      
<<<<<<< HEAD
      # install python directories
      pip install -e git+git://github.com/phanrahan/magma.git@hwtypes2#egg=magma-lang
      pip install -e git+git://github.com/phanrahan/mantle.git@hwtypes2#egg=mantle
=======
      # install python dependencies for testing
>>>>>>> 89b4d17f
      pip install pytest-cov pytest-codestyle
      pip install mantle

      # install fault
      pip install -e .
      
      # install SMT solvers
      mkdir ./smt_solvers
      ./conda_env/bin/pysmt-install --install-path ./smt_solvers --bindings-path=./conda_env/lib/python3.7/site-packages --msat --confirm-agreement

      # install kratos runtime
      pip install kratos-runtime
      
      # run tests
      ./conda_env/bin/pytest --pycodestyle --cov-report=xml --cov=fault tests/ -v -r s

      # upload coverage results
      bash <(curl -s https://codecov.io/bash)
    label: "test"
    agents:
      fault2: "true"
  - command: |
      # set up environment
      source /etc/environment
      echo $$PATH

      # create virtual environment
      python3.7 -m venv venv
      source venv/bin/activate

<<<<<<< HEAD
      # install python dependencies
      pip install -e git+git://github.com/phanrahan/magma.git@hwtypes2#egg=magma-lang
      pip install -e git+git://github.com/phanrahan/mantle.git@hwtypes2#egg=mantle
=======
      # install python dependencies for testing
>>>>>>> 89b4d17f
      pip install wheel
      pip install pytest-cov pytest-codestyle
      pip install mantle

      # install fault
      pip install -e .
      
      # run tests
      pytest --pycodestyle --cov-report=xml --cov=fault tests/ -v -r s

      # upload coverage results
      bash <(curl -s https://codecov.io/bash)

      # deactivate virtual environment
      deactivate
    label: "fpga_verif"
    timeout_in_minutes: 60
    agents:
        fpga_verif: "true"<|MERGE_RESOLUTION|>--- conflicted
+++ resolved
@@ -13,13 +13,10 @@
       export PATH=$$PWD/conda_env/bin:$$PATH
       echo $$PATH
       
-<<<<<<< HEAD
-      # install python directories
       pip install -e git+git://github.com/phanrahan/magma.git@hwtypes2#egg=magma-lang
       pip install -e git+git://github.com/phanrahan/mantle.git@hwtypes2#egg=mantle
-=======
+
       # install python dependencies for testing
->>>>>>> 89b4d17f
       pip install pytest-cov pytest-codestyle
       pip install mantle
 
@@ -50,13 +47,10 @@
       python3.7 -m venv venv
       source venv/bin/activate
 
-<<<<<<< HEAD
-      # install python dependencies
+      # install python dependencies for testing
       pip install -e git+git://github.com/phanrahan/magma.git@hwtypes2#egg=magma-lang
       pip install -e git+git://github.com/phanrahan/mantle.git@hwtypes2#egg=mantle
-=======
-      # install python dependencies for testing
->>>>>>> 89b4d17f
+
       pip install wheel
       pip install pytest-cov pytest-codestyle
       pip install mantle
