--- conflicted
+++ resolved
@@ -128,15 +128,9 @@
         raise NotImplementedError(target)
 
     def is_recursive_type(self, T):
-<<<<<<< HEAD
-        if isinstance(T, fault.WrappedVerilogInternalPort):
-            return False
-        return isinstance(T, m.TupleType) or isinstance(T, m.ArrayType) and \
-            not isinstance(T.T, (m._BitKind, m.BitType)) or \
+        return issubclass(T, m.Tuple) or issubclass(T, m.Array) and \
+            not issubclass(T.T, m.Digital) or \
             isinstance(T.name, m.ref.AnonRef)
-=======
-        return issubclass(T, m.Tuple) or issubclass(T, m.Array) and \
-            not issubclass(T.T, m.Digital)
 
     def get_type(self, port):
         if isinstance(port, SelectPath):
@@ -147,7 +141,6 @@
         else:
             type_ = type(port)
         return type_
->>>>>>> 4beb1bc7
 
     def poke(self, port, value, delay=None):
         """
@@ -164,12 +157,8 @@
             if isinstance(value, dict):
                 for k, v in value.items():
                     self.poke(getattr(port, k), v)
-<<<<<<< HEAD
-            elif isinstance(port, m.ArrayType) and \
-                    not isinstance(type(port).T, m._BitKind) and \
-=======
             elif isinstance(port, m.Array) and \
->>>>>>> 4beb1bc7
+                    not issubclass(type(port).T, m.Digital) and \
                     isinstance(value, (int, BitVector, tuple, dict)):
                 # Broadcast value to children
                 for p in port:
@@ -182,30 +171,17 @@
                     self.poke(p, v, delay)
 
         # implement poke
-<<<<<<< HEAD
         if isinstance(port, SelectPath):
-            if self.is_recursive_type(port[-1]):
+            if self.is_recursive_type(type(port[-1])):
                 return recurse(port[-1])
-        elif self.is_recursive_type(port):
+        elif self.is_recursive_type(type(port)):
             return recurse(port)
 
         if not isinstance(value, (LoopIndex, actions.FileRead,
                                   expression.Expression)):
-            value = make_value(port, value)
+            type_ = self.get_type(port)
+            value = make_value(type_, value)
         self.actions.append(actions.Poke(port, value, delay=delay))
-=======
-        if self.is_recursive_type(type(port)):
-            recurse(port)
-        elif isinstance(port, SelectPath) and \
-                (self.is_recursive_type(type(port[-1]))):
-            recurse(port[-1])
-        else:
-            if not isinstance(value, (LoopIndex, actions.FileRead,
-                                      expression.Expression)):
-                type_ = self.get_type(port)
-                value = make_value(type_, value)
-            self.actions.append(actions.Poke(port, value, delay=delay))
->>>>>>> 4beb1bc7
 
     def peek(self, port):
         """
@@ -241,12 +217,11 @@
                     _value = BitVector[len(port)](_value)
                 for p, v in zip(port, _value):
                     self.expect(p, v, strict, **kwargs)
-<<<<<<< HEAD
 
         if isinstance(port, SelectPath):
-            if self.is_recursive_type(port[-1]):
+            if self.is_recursive_type(type(port[-1])):
                 return recurse(port[-1])
-        elif self.is_recursive_type(port):
+        elif self.is_recursive_type(type(port)):
             return recurse(port)
 
         # set defaults
@@ -261,33 +236,10 @@
         # implement expect
         if not isinstance(value, (actions.Peek, PortWrapper,
                                   LoopIndex, expression.Expression)):
-            value = make_value(port, value)
+            type_ = self.get_type(port)
+            value = make_value(type_, value)
         self.actions.append(actions.Expect(port, value, caller=caller,
                                            **kwargs))
-=======
-        if self.is_recursive_type(type(port)):
-            recurse(port)
-        elif isinstance(port, SelectPath) and \
-                (self.is_recursive_type(type(port[-1]))):
-            recurse(port[-1])
-        else:
-            # set defaults
-            if strict is None:
-                strict = self.expect_strict_default
-            if caller is None:
-                try:
-                    caller = inspect.getframeinfo(inspect.stack()[1][0])
-                except IndexError:
-                    pass
-
-            # implement expect
-            if not isinstance(value, (actions.Peek, PortWrapper,
-                                      LoopIndex, expression.Expression)):
-                type_ = self.get_type(port)
-                value = make_value(type_, value)
-            self.actions.append(actions.Expect(port, value, caller=caller,
-                                               **kwargs))
->>>>>>> 4beb1bc7
 
     def eval(self):
         """
