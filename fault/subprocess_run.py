--- conflicted
+++ resolved
@@ -1,6 +1,7 @@
 import shlex
 import os
 from subprocess import Popen, PIPE, CompletedProcess
+from collections import Iterable
 from fault import FaultConfig
 
 
@@ -17,11 +18,6 @@
         self.mode = mode
         self.lines = []
 
-<<<<<<< HEAD
-def subprocess_run(args, cwd=None, env=None, disp_type='info', err_str=None,
-                   chk_ret_code=True, shell=False, plain_logging=True,
-                   use_fault_cfg=True, add_to_env=None):
-=======
     def print(self, line):
         line = line.rstrip()
         if self.mode == 'realtime':
@@ -63,8 +59,8 @@
 
 
 def subprocess_run(args, cwd=None, env=None, disp_type='on_error', err_str=None,
-                   chk_ret_code=True, shell=False, use_fault_cfg=True):
->>>>>>> 0a1a8c58
+                   chk_ret_code=True, shell=False, use_fault_cfg=True,
+                   add_to_env=None):
     # "Deluxe" version of subprocess.run that can display STDOUT lines as they
     # come in, looks for errors in STDOUT and STDERR (raising an exception if
     # one is found), and can check the return code from the subprocess
@@ -80,6 +76,9 @@
     #
     # args: List of arguments, with the same meaning as subprocess.run.
     #       Unlike subprocess.run, however, this should always be a list.
+    #       It is also allowed to pass a list of lists, in which case the
+    #       the arguments are interpeted as a sequence of commands to be
+    #       run via subprocess_run.
     # cwd: Directory in which to run the subprocess.
     # env: Dictionary representing the environment variables to be set
     #      while running the subprocess.  In None, defaults are determined
@@ -101,6 +100,23 @@
     #             "env" (which is either user-provided or set using
     #             the fault defaults)
 
+    # if 
+    args = list(args)
+    if isinstance(args[0], Iterable) and not 
+        if isinstance(args, str):
+            # single command can be passed as a string
+            args = [args]
+        elif isinstance(args, Iterable):
+            # args might be a generator so it is first converted
+            # to a list to allow indexing
+            args = list(args)
+            if isinstance(args[0], str):
+                pass
+            elif isinstance(args[0], Iterable)
+        if isinstance(args, Iterable) and not isinstance(args, str):
+            # args 
+            args = list(args)
+
     # setup the environment
     if env is None and use_fault_cfg:
         env = FaultConfig.env
@@ -108,8 +124,12 @@
         env.update(**add_to_env)
 
     # make the directory if needed
-    if cwd is not None:
-        os.makedirs(cwd, exist_ok=True)
+    if cwd is None:
+        cwd = FaultConfig.cwd
+    os.makedirs(cwd, exist_ok=True)
+
+    # make sure all arguments have been converted to strings
+    args = [f'{arg}' for arg in args]
 
     # set up printing
     display = PrintDisplay(mode=disp_type)
