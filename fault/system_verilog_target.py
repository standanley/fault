import warnings
from fault.verilog_target import VerilogTarget
from .verilog_utils import verilog_name
from .util import (is_valid_file_mode, file_mode_allows_reading,
                   file_mode_allows_writing)
import magma as m
from pathlib import Path
import fault.actions as actions
from fault.actions import FileOpen, FileClose, GetValue, Loop, If
from hwtypes import (BitVector, AbstractBitVectorMeta, AbstractBit,
                     AbstractBitVector)
import fault.value_utils as value_utils
from fault.select_path import SelectPath
from fault.wrapper import PortWrapper
from fault.subprocess_run import subprocess_run
import fault
import fault.expression as expression
from fault.real_type import RealKind
import os
from numbers import Number


src_tpl = """\
module {top_module};
{declarations}
{assigns}
    {circuit_name} #(
        {param_list}
    ) dut (
        {port_list}
    );

    initial begin
{initial_body}
        #20 $finish;
    end

endmodule
"""


class SystemVerilogTarget(VerilogTarget):

    # Language properties of SystemVerilog used in generating code blocks
    BLOCK_START = 'begin'
    BLOCK_END = 'end'
    LOOP_VAR_TYPE = None

    def __init__(self, circuit, circuit_name=None, directory="build/",
                 skip_compile=None, magma_output="coreir-verilog",
                 magma_opts=None, include_verilog_libraries=None,
                 simulator=None, timescale="1ns/1ns", clock_step_delay=5,
                 num_cycles=10000, dump_waveforms=True, dump_vcd=None,
                 no_warning=False, sim_env=None, ext_model_file=None,
                 ext_libs=None, defines=None, flags=None, inc_dirs=None,
                 ext_test_bench=False, top_module=None, ext_srcs=None,
                 use_input_wires=False, parameters=None, disp_type='on_error',
                 waveform_file=None, use_kratos=False):
        """
        circuit: a magma circuit

        circuit_name: the name of the circuit (default is circuit.name)

        directory: directory to use for generating collateral, buildling, and
                   running simulator

        skip_compile: (boolean) whether or not to compile the magma circuit

        magma_output: Set the output parameter to m.compile
                      (default coreir-verilog)

        magma_opts: Options dictionary for `magma.compile` command

        simulator: "ncsim", "vcs", "iverilog", or "vivado"

        timescale: Set the timescale for the verilog simulation
                   (default 1ns/1ns)

        clock_step_delay: Set the number of steps to delay for each step of the
                          clock

        sim_env: Environment variable definitions to use when running the
                 simulator.  If not provided, the value from os.environ will
                 be used.

        ext_model_file: If True, don't include the assumed model name in the
                        list of Verilog sources.  The assumption is that the
                        user has already taken care of this via
                        include_verilog_libraries.

        ext_libs: List of external files that should be treated as "libraries",
                  meaning that the simulator will look in them for module
                  definitions but not try to compile them otherwise.

        defines: Dictionary mapping Verilog DEFINE variable names to their
                 values.  If any value is None, that define simply defines
                 the variable without giving it a specific value.

        flags: List of additional arguments that should be passed to the
               simulator.

        inc_dirs: List of "include directories" to search for the `include
                  statement.

        ext_test_bench: If True, do not compile testbench actions into a
                        SystemVerilog testbench and instead simply run a
                        simulation of an existing (presumably manually
                        created) testbench.  Can be used to get started
                        integrating legacy testbenches into the fault
                        framework.

        top_module: Name of the top module in the design.  If the value is
                    None and ext_test_bench is False, then top_module will
                    automatically be filled with the name of the module
                    containing the generated testbench code.

        ext_srcs: Shorter alias for "include_verilog_libraries" argument.
                  If both "include_verilog_libraries" and ext_srcs are
                  specified, then the sources from include_verilog_libraries
                  will be processed first.

        use_input_wires: If True, drive DUT inputs through wires that are in
                         turn assigned to a reg.

        parameters: Dictionary of parameters to be defined for the DUT.

        disp_type: 'on_error', 'realtime'.  If 'on_error', only print if there
                   is an error.  If 'realtime', print out STDOUT as lines come
                   in, then print STDERR after the process completes.

        dump_waveforms: Enable tracing of internal values

        waveform_file: name of file to dump waveforms (default is
                       "waveform.vcd" for ncsim and "waveform.vpd" for vcs)

        use_kratos: If True, set the environment up for debugging in kratos
        """
        # set default for list of external sources
        if include_verilog_libraries is None:
            include_verilog_libraries = []
        if ext_srcs is None:
            ext_srcs = []
        include_verilog_libraries = include_verilog_libraries + ext_srcs

        # set default for there being an external model file
        if ext_model_file is None:
            ext_model_file = ext_test_bench

        # set default for whether magma compilation should happen
        if skip_compile is None:
            skip_compile = ext_model_file

        # set default for magma compilation options
        magma_opts = magma_opts if magma_opts is not None else {}

        # call the super constructor
        super().__init__(circuit, circuit_name, directory, skip_compile,
                         include_verilog_libraries, magma_output,
                         magma_opts, use_kratos=use_kratos)

        # sanity check
        if simulator is None:
            raise ValueError("Must specify simulator when using system-verilog"
                             " target")
        if simulator not in {"vcs", "ncsim", "iverilog", "vivado"}:
            raise ValueError(f"Unsupported simulator {simulator}")

        # save settings
        self.simulator = simulator
        self.timescale = timescale
        self.clock_step_delay = clock_step_delay
        self.num_cycles = num_cycles
        self.dump_waveforms = dump_waveforms
        if dump_vcd is not None:
            warnings.warn("tester.compile_and_run parameter dump_vcd is "
                          "deprecated; use dump_waveforms instead.",
                          DeprecationWarning)
            self.dump_waveforms = dump_vcd
        self.no_warning = no_warning
        self.declarations = {}  # dictionary keyed by signal name
        self.assigns = {}  # dictionary keyed by LHS name
        self.sim_env = sim_env if sim_env is not None else {}
        self.sim_env.update(os.environ)
        self.ext_model_file = ext_model_file
        self.ext_libs = ext_libs if ext_libs is not None else []
        self.defines = defines if defines is not None else {}
        self.flags = flags if flags is not None else []
        self.inc_dirs = inc_dirs if inc_dirs is not None else []
        self.ext_test_bench = ext_test_bench
        self.top_module = top_module if not use_kratos else "TOP"
        self.use_input_wires = use_input_wires
        self.parameters = parameters if parameters is not None else {}
        self.disp_type = disp_type
        self.waveform_file = waveform_file
        if self.waveform_file is None and self.dump_waveforms:
            if self.simulator == "vcs":
                self.waveform_file = "waveforms.vpd"
            elif self.simulator in {"ncsim", "iverilog", "vivado"}:
                self.waveform_file = "waveforms.vcd"
            else:
                raise NotImplementedError(self.simulator)
        self.use_kratos = use_kratos
        # check to see if runtime is installed
        if use_kratos:
            import sys
            assert sys.platform == "linux" or sys.platform == "linux2",\
                "Currently only linux is supported"
            if not fault.util.has_kratos_runtime():
                raise ImportError("Cannot find kratos-runtime in the system. "
                                  "Please do \"pip install kratos-runtime\" "
                                  "to install.")

    def add_decl(self, type_, name, exist_ok=False):
        if str(name) in self.declarations:
            if exist_ok:
                pass
            else:
                raise Exception(f'A declaration of name {name} already exists.')  # noqa
        else:
            # Note that order is preserved with Python 3.7 dictionary behavior
            self.declarations[str(name)] = (type_, name)

    def add_assign(self, lhs, rhs):
        if str(lhs) in self.assigns:
            raise Exception(f'The LHS signal {lhs} has already been assigned.')
        else:
            # Note that order is preserved with Python 3.7 dictionary behavior
            self.assigns[str(lhs)] = (lhs, rhs)

    def make_name(self, port):
        if isinstance(port, PortWrapper):
            port = port.select_path
        if isinstance(port, SelectPath):
            if len(port) > 2:
                name = f"dut.{port.system_verilog_path}"
            else:
                # Top level ports assign to the external reg
                name = verilog_name(port[-1].name)
        elif isinstance(port, fault.WrappedVerilogInternalPort):
            name = f"dut.{port.path}"
        else:
            name = verilog_name(port.name)
        return name

    def process_peek(self, value):
        if isinstance(value.port, fault.WrappedVerilogInternalPort):
            return f"dut.{value.port.path}"
        else:
            return f"{value.port.name}"

    def make_var(self, i, action):
        if isinstance(action._type, AbstractBitVectorMeta):
            self.add_decl(f'reg [{action._type.size - 1}:0]', action.name)
            return []
        raise NotImplementedError(action._type)

    def make_file_scan_format(self, i, action):
        var_args = ", ".join(f"{var.name}" for var in action.args)
        fd_var = self.fd_var(action.file)
        return [f'$fscanf({fd_var}, "{action._format}", {var_args});']

    def process_value(self, port, value):
        if isinstance(value, BitVector):
            value = f"{len(value)}'d{value.as_uint()}"
        elif isinstance(port, m.SInt) and value < 0:
            port_len = len(port)
            value = BitVector[port_len](value).as_uint()
            value = f"{port_len}'d{value}"
        elif value is fault.UnknownValue:
            value = "'X"
        elif value is fault.HiZ:
            value = "'Z"
        elif isinstance(value, actions.Peek):
            value = self.process_peek(value)
        elif isinstance(value, PortWrapper):
            value = f"dut.{value.select_path.system_verilog_path}"
        elif isinstance(value, actions.FileRead):
            new_value = f"{value.file.name_without_ext}_in"
            value = new_value
        elif isinstance(value, expression.Expression):
            value = f"({self.compile_expression(value)})"
        return value

    def compile_expression(self, value):
        if isinstance(value, expression.BinaryOp):
            left = self.compile_expression(value.left)
            right = self.compile_expression(value.right)
            op = value.op_str
            return f"{left} {op} {right}"
        elif isinstance(value, expression.UnaryOp):
            operand = self.compile_expression(value.operand)
            op = value.op_str
            return f"{op} {operand}"
        elif isinstance(value, PortWrapper):
            return f"dut.{value.select_path.system_verilog_path}"
        elif isinstance(value, actions.Peek):
            return self.process_peek(value)
        elif isinstance(value, actions.Var):
            value = value.name
        return value

    def make_poke(self, i, action):
        name = self.make_name(action.port)
        # For now we assume that verilog can handle big ints
        value = self.process_value(action.port, action.value)
        # Build up the poke action, including delay
        retval = []
        retval += [f'{name} <= {value};']
        if action.delay is not None:
            retval += [f'#({action.delay}*1s);']
        return retval

    def make_delay(self, i, action):
        return [f'#({action.time}*1s);']

    def make_print(self, i, action):
        # build up argument list for the $write command
        args = []
        args.append(f'"{action.format_str}"')
        for port in action.ports:
            if isinstance(port, (Number, AbstractBit, AbstractBitVector)) and \
                    not isinstance(port, m.Bits):
                args.append(f'{port}')
            else:
                args.append(f'{self.make_name(port)}')

        # generate the command
        args = ', '.join(args)
        return [f'$write({args});']

    def make_loop(self, i, action):
        # loop variable has to be declared outside of the loop
        self.add_decl('integer', action.loop_var, exist_ok=True)
        return super().make_loop(i, action)

    def make_file_open(self, i, action):
        # make sure the file mode is supported
        if not is_valid_file_mode(action.file.mode):
            raise NotImplementedError(action.file.mode)

        # declare the file read variable if the file mode allows reading
        if file_mode_allows_reading(action.file.mode):
            bit_size = (action.file.chunk_size * 8) - 1
            in_ = self.in_var(action.file)
            self.add_decl(f'reg [{bit_size}:0]', in_)

        # declare the file descriptor variable
        fd = self.fd_var(action.file)
        self.add_decl('integer', fd)

        # return the command
        return [f'{fd} = $fopen("{action.file.name}", "{action.file.mode}");']

    def make_file_close(self, i, action):
        fd = self.fd_var(action.file)
        return [f'$fclose({fd});']

    def make_file_read(self, i, action):
        assert file_mode_allows_reading(action.file.mode), \
            f'File mode "{action.file.mode}" is not compatible with reading.'

        idx = '__i'
        fd = self.fd_var(action.file)
        in_ = self.in_var(action.file)

        return self.generate_action_code(i, [
            f'{in_} = 0;',
            Loop(loop_var=idx,
                 n_iter=action.file.chunk_size,
                 count='down' if action.file.endianness == 'big' else 'up',
                 actions=[
                     f'{in_} |= $fgetc({fd}) << (8 * {idx});'
                 ])
        ])

    def write_byte(self, fd, expr):
        if self.simulator == 'iverilog':
            return f'$fputc({expr}, {fd});'
        else:
            return f'$fwrite({fd}, "%c", {expr});'

    def make_file_write(self, i, action):
        assert file_mode_allows_writing(action.file.mode), \
            f'File mode "{action.file.mode}" is not compatible with writing.'

        idx = '__i'
        fd = self.fd_var(action.file)
        value = self.make_name(action.value)
        byte_expr = f"({value} >> (8 * {idx})) & 8'hFF"

        return self.generate_action_code(i, [
            Loop(loop_var=idx,
                 n_iter=action.file.chunk_size,
                 count='down' if action.file.endianness == 'big' else 'up',
                 actions=[
                     self.write_byte(fd, byte_expr)
                 ])
        ])

    def make_get_value(self, i, action):
        fd_var = self.fd_var(self.value_file)
        fmt = action.get_format()
        value = self.make_name(action.port)
        return [f'$fwrite({fd_var}, "{fmt}\\n", {value});']

    def make_expect(self, i, action):
        # don't do anything if any value is OK
        if value_utils.is_any(action.value):
            return []

        # determine the exact name of the signal
        name = self.make_name(action.port)

        # TODO: add something like "make_read_name" and "make_write_name"
        # so that reading inout signals has more uniform behavior across
        # expect, peek, etc.
        if actions.is_inout(action.port):
            name = self.input_wire(name)

        # determine the name of the signal for debugging purposes
        if isinstance(action.port, SelectPath):
            debug_name = action.port[-1].name
        elif isinstance(action.port, fault.WrappedVerilogInternalPort):
            debug_name = name
        else:
            debug_name = action.port.name

        # determine the value to be checked
        value = self.process_value(action.port, action.value)

        # determine the condition and error body
        err_hdr = ''
        err_hdr += f'Failed on action={i} checking port {debug_name}'
        if action.traceback is not None:
            err_hdr += f' with traceback {action.traceback}'
        if action.above is not None:
            if action.below is not None:
                # must be in range
                cond = f'!(({action.above} <= {name}) && ({name} <= {action.below}))'  # noqa
                err_msg = 'Expected %0f to %0f, got %0f'
                err_args = [action.above, action.below, name]
            else:
                # must be above
                cond = f'!({action.above} <= {name})'
                err_msg = 'Expected above %0f, got %0f'
                err_args = [action.above, name]
        else:
            if action.below is not None:
                # must be below
                cond = f'!({name} <= {action.below})'
                err_msg = 'Expected below %0f, got %0f'
                err_args = [action.below, name]
            else:
                # equality comparison
                if action.strict:
                    cond = f'!({name} === {value})'
                else:
                    cond = f'!({name} == {value})'
                err_msg = 'Expected %x, got %x'
                err_args = [value, name]

        # construct the body of the $error call
        err_fmt_str = f'"{err_hdr}.  {err_msg}."'
        err_body = [err_fmt_str] + err_args
        err_body = ', '.join([str(elem) for elem in err_body])

        # return a snippet of verilog implementing the assertion
        return self.make_if(i, If(cond, [f'$error({err_body});']))

    def make_eval(self, i, action):
        # Emulate eval by inserting a delay
        return ['#1;']

    def make_step(self, i, action):
        name = verilog_name(action.clock.name)
        code = []
        for step in range(action.steps):
            code.append(f"#{self.clock_step_delay} {name} ^= 1;")
        return code

    def generate_recursive_port_code(self, name, type_, power_args):
        port_list = []
        if issubclass(type_, m.Array):
            for j in range(type_.N):
                result = self.generate_port_code(
                    name + "_" + str(j), type_.T, power_args
                )
                port_list.extend(result)
        elif issubclass(type_, m.Tuple):
            for k, t in zip(type_.keys(), type_.types()):
                result = self.generate_port_code(
                    name + "_" + str(k), t, power_args
                )
                port_list.extend(result)
        return port_list

    def generate_port_code(self, name, type_, power_args):
        is_array_of_non_bits = issubclass(type_, m.Array) and \
            not issubclass(type_.T, m.Bit)
        if is_array_of_non_bits or issubclass(type_, m.Tuple):
            return self.generate_recursive_port_code(name, type_, power_args)
        else:
            width_str = ""
            connect_to = f"{name}"
<<<<<<< HEAD
            if issubclass(type_, m.Array) and issubclass(type_.T, m.Bit):
                width_str = f"[{len(type_) - 1}:0] "
=======
            if isinstance(type_, m.ArrayKind) and \
                    isinstance(type_.T, m.BitKind):
                width_str = f" [{len(type_) - 1}:0]"
>>>>>>> 89b4d17f
            if isinstance(type_, RealKind):
                t = "real"
            elif name in power_args.get("supply0s", []):
                t = "supply0"
            elif name in power_args.get("supply1s", []):
                t = "supply1"
            elif name in power_args.get("tris", []):
                t = "tri"
            elif type_.is_output():
                t = "wire"
            elif type_.is_inout() or \
                    (type_.is_input() and self.use_input_wires):
                # declare a reg and assign it to a wire
                # that wire will then be connected to the
                # DUT pin
                connect_to = self.input_wire(name)
                self.add_decl(f'reg{width_str}', f'{name}')
                self.add_decl(f'wire{width_str}', f'{connect_to}')
                self.add_assign(f'{connect_to}', f'{name}')

                # set the signal type to None to avoid re-declaring
                # connect_to
                t = None
            elif type_.is_input():
                t = "reg"
            else:
                raise NotImplementedError()

            # declare the signal that will be connected to the pin, if needed
            if t is not None:
                self.add_decl(f'{t}{width_str}', f'{connect_to}')

            # return the wiring statement describing how the testbench signal
            # is connected to the DUT
            return [f".{name}({connect_to})"]

    def generate_code(self, actions, power_args):
        # format the port list
        port_list = []
        for name, type_ in self.circuit.IO.ports.items():
            result = self.generate_port_code(name, type_, power_args)
            port_list.extend(result)
        port_list = f',\n{2*self.TAB}'.join(port_list)

        # build up the body of the initial block
        initial_body = []

        # set up probing
        if self.dump_waveforms and self.simulator == "vcs":
            initial_body += [f'$vcdplusfile("{self.waveform_file}");',
                             f'$vcdpluson();',
                             f'$vcdplusmemon();']
        elif self.dump_waveforms and self.simulator in {"iverilog", "vivado"}:
            # https://iverilog.fandom.com/wiki/GTKWAVE
            initial_body += [f'$dumpfile("{self.waveform_file}");',
                             f'$dumpvars(0, dut);']

        # if we're using the GetValue feature, then we need to open a file to
        # which GetValue results will be written
        if any(isinstance(action, GetValue) for action in actions):
            actions = [FileOpen(self.value_file)] + actions
            actions += [FileClose(self.value_file)]

        # handle all of user-specified actions in the testbench
        for i, action in enumerate(actions):
            initial_body += self.generate_action_code(i, action)

        # format the paramter list
        param_list = [f'.{name}({value})'
                      for name, value in self.parameters.items()]
        param_list = f',\n{2*self.TAB}'.join(param_list)

        # add proper indentation and newlines to strings in the initial body
        initial_body = [f'{2*self.TAB}{elem}' for elem in initial_body]
        initial_body = '\n'.join(initial_body)

        # format declarations
        declarations = [f'{self.TAB}{type_} {name};'
                        for type_, name in self.declarations.values()]
        declarations = '\n'.join(declarations)

        # format assignments
        assigns = [f'{self.TAB}assign {lhs}={rhs};'
                   for lhs, rhs in self.assigns.values()]
        assigns = '\n'.join(assigns)

        # determine the top module name
        if self.top_module:
            top_module = self.top_module
        else:
            top_module = f'{self.circuit_name}_tb'

        # fill out values in the testbench template
        src = src_tpl.format(
            declarations=declarations,
            assigns=assigns,
            initial_body=initial_body,
            port_list=port_list,
            param_list=param_list,
            circuit_name=self.circuit_name,
            top_module=top_module
        )

        # return the string representing the system-verilog testbench
        return src

    def run(self, actions, power_args=None):
        # set defaults
        power_args = power_args if power_args is not None else {}

        # assemble list of sources files
        vlog_srcs = []
        if not self.ext_test_bench:
            tb_file = self.write_test_bench(actions=actions,
                                            power_args=power_args)
            vlog_srcs += [tb_file]
        if not self.ext_model_file:
            vlog_srcs += [self.verilog_file]
        vlog_srcs += self.include_verilog_libraries

        # generate simulator commands
        if self.simulator == 'ncsim':
            # Compile and run simulation
            cmd_file = self.write_ncsim_tcl()
            sim_cmd = self.ncsim_cmd(sources=vlog_srcs, cmd_file=cmd_file)
            sim_err_str = None
            # Skip "bin_cmd"
            bin_cmd = None
            bin_err_str = None
        elif self.simulator == 'vivado':
            # Compile and run simulation
            cmd_file = self.write_vivado_tcl(sources=vlog_srcs)
            sim_cmd = self.vivado_cmd(cmd_file=cmd_file)
            sim_err_str = ['CRITICAL WARNING', 'ERROR', 'Fatal', 'Error']
            # Skip "bin_cmd"
            bin_cmd = None
            bin_err_str = None
        elif self.simulator == 'vcs':
            # Compile simulation
            # TODO: what error strings are expected at this stage?
            sim_cmd, bin_file = self.vcs_cmd(sources=vlog_srcs)
            sim_err_str = None
            # Run simulation
            bin_cmd = [bin_file]
            bin_err_str = 'Error'
        elif self.simulator == 'iverilog':
            # Compile simulation
            sim_cmd, bin_file = self.iverilog_cmd(sources=vlog_srcs)
            sim_err_str = ['syntax error', 'I give up.']
            # Run simulation
            bin_cmd = ['vvp', '-N', bin_file]
            bin_err_str = 'ERROR'
        else:
            raise NotImplementedError(self.simulator)

        # add any extra flags
        sim_cmd += self.flags

        # link the library over if using kratos to debug
        if self.use_kratos:
            self.link_kratos_lib()

        # compile the simulation
        subprocess_run(sim_cmd, cwd=self.directory, env=self.sim_env,
                       err_str=sim_err_str, disp_type=self.disp_type)

        # run the simulation binary (if applicable)
        if bin_cmd is not None:
            subprocess_run(bin_cmd, cwd=self.directory, env=self.sim_env,
                           err_str=bin_err_str, disp_type=self.disp_type)

        # post-process GetValue actions
        self.post_process_get_value_actions(actions)

    def write_test_bench(self, actions, power_args):
        # determine the path of the testbench file
        tb_file = self.directory / Path(f'{self.circuit_name}_tb.sv')
        tb_file = tb_file.absolute()

        # generate source code of test bench
        src = self.generate_code(actions, power_args)

        # If there's an old test bench file, ncsim might not recompile based on
        # the timestamp (1s granularity), see
        # https://github.com/StanfordAHA/lassen/issues/111
        # so we check if the new/old file have the same timestamp and edit them
        # to force an ncsim recompile
        check_timestamp = os.path.isfile(tb_file)
        if check_timestamp:
            check_timestamp = True
            old_stat_result = os.stat(tb_file)
            old_times = (old_stat_result.st_atime, old_stat_result.st_mtime)
        with open(tb_file, "w") as f:
            f.write(src)
        if check_timestamp:
            new_stat_result = os.stat(tb_file)
            new_times = (new_stat_result.st_atime, new_stat_result.st_mtime)
            if old_times[0] <= new_times[0] or new_times[1] <= old_times[1]:
                new_times = (old_times[0] + 1, old_times[1] + 1)
                os.utime(tb_file, times=new_times)

        # return the path to the testbench location
        return tb_file

    @staticmethod
    def input_wire(name):
        return f'__{name}_wire'

    def link_kratos_lib(self):
        from kratos_runtime import get_lib_path
        lib_path = get_lib_path()
        dst_path = os.path.join(self.directory, os.path.basename(lib_path))
        if not os.path.isfile(dst_path):
            os.symlink(lib_path, dst_path)
        # also add the directory to the current LD_LIBRARY_PATH
        self.sim_env["LD_LIBRARY_PATH"] = os.path.abspath(self.directory)

    def write_ncsim_tcl(self):
        # construct the TCL commands to run the Incisive/Xcelium simulation
        tcl_cmds = []
        if self.dump_waveforms:
            tcl_cmds += [f'database -open -vcd vcddb -into {self.waveform_file} -default -timescale ps']  # noqa
            tcl_cmds += [f'probe -create -all -vcd -depth all']
        tcl_cmds += [f'run {self.num_cycles}ns']
        tcl_cmds += [f'quit']

        # write the command file
        cmd_file = Path(f'{self.circuit_name}_cmd.tcl')
        with open(self.directory / cmd_file, 'w') as f:
            f.write('\n'.join(tcl_cmds))

        # return the path to the command file
        return cmd_file

    def write_vivado_tcl(self, sources=None, proj_name='project', proj_dir=None,
                         proj_part=None):
        # set defaults
        if sources is None:
            sources = []
        if proj_dir is None:
            proj_dir = f'{proj_name}'

        # build up a list of commands to run a simulation with Vivado
        tcl_cmds = []

        # create the project
        create_proj = f'create_project -force {proj_name} {proj_dir}'
        if proj_part is not None:
            create_proj += f' -part "{proj_part}"'
        tcl_cmds += [create_proj]

        # add source files and library files
        vlog_add_files = []
        vlog_add_files += [f'{src}' for src in sources]
        vlog_add_files += [f'{lib}' for lib in self.ext_libs]
        if len(vlog_add_files) > 0:
            vlog_add_files = ' '.join(vlog_add_files)
            tcl_cmds += [f'add_files "{vlog_add_files}"']

        # add include file search paths
        if len(self.inc_dirs) > 0:
            vlog_inc_dirs = ' '.join(f'{dir_}' for dir_ in self.inc_dirs)
            tcl_cmds += [f'set_property include_dirs "{vlog_inc_dirs}" [get_fileset sim_1]']  # noqa

        # add verilog `defines
        vlog_defs = []
        for key, val in self.defines.items():
            if val is not None:
                vlog_defs += [f'{key}={val}']
            else:
                vlog_defs += [f'{key}']
        if len(vlog_defs) > 0:
            vlog_defs = ' '.join(vlog_defs)
            tcl_cmds += [f'set_property -name "verilog_define" -value {{{vlog_defs}}} -objects [get_fileset sim_1]']  # noqa

        # set the name of the top module
        if self.top_module is None and not self.ext_test_bench:
            top = f'{self.circuit_name}_tb'
        else:
            top = self.top_module
        if top is not None:
            tcl_cmds += [f'set_property -name top -value {top} -objects [get_fileset sim_1]']  # noqa
        else:
            # have Vivado pick the top module automatically if not specified
            tcl_cmds += [f'update_compile_order -fileset sim_1']

        # run until $finish (as opposed to running for a certain amount of time)
        tcl_cmds += [f'set_property -name "xsim.simulate.runtime" -value "-all" -objects [get_fileset sim_1]']  # noqa

        # run the simulation
        tcl_cmds += ['launch_simulation']

        # write the command file
        cmd_file = Path(f'{self.circuit_name}_cmd.tcl')
        with open(self.directory / cmd_file, 'w') as f:
            f.write('\n'.join(tcl_cmds))

        # return the path to the command file
        return cmd_file

    def def_args(self, prefix):
        retval = []
        for key, val in self.defines.items():
            def_arg = f'{prefix}{key}'
            if val is not None:
                def_arg += f'={val}'
            retval += [def_arg]
        return retval

    def ncsim_cmd(self, sources, cmd_file):
        cmd = []

        # binary name
        cmd += ['irun']

        # determine the name of the top module
        if self.top_module is None and not self.ext_test_bench:
            top = f'{self.circuit_name}_tb' if not self.use_kratos else "TOP"
        else:
            top = self.top_module

        # send name of top module to the simulator
        if top is not None:
            cmd += ['-top', f'{top}']

        # timescale
        cmd += ['-timescale', f'{self.timescale}']

        # TCL commands
        cmd += ['-input', f'{cmd_file}']

        # source files
        cmd += [f'{src}' for src in sources]

        # library files
        for lib in self.ext_libs:
            cmd += ['-v', f'{lib}']

        # include directory search path
        for dir_ in self.inc_dirs:
            cmd += ['-incdir', f'{dir_}']

        # define variables
        cmd += self.def_args(prefix='+define+')

        # misc flags
        cmd += ['-access', '+rwc']
        cmd += ['-notimingchecks']
        if self.no_warning:
            cmd += ['-neverwarn']

        # kratos flags
        if self.use_kratos:
            from kratos_runtime import get_ncsim_flag
            cmd += get_ncsim_flag().split()

        # return arg list
        return cmd

    def vivado_cmd(self, cmd_file):
        cmd = []

        # binary name
        cmd += ['vivado']

        # run from an external script
        cmd += ['-mode', 'batch']

        # specify path to script
        cmd += ['-source', f'{cmd_file}']

        # turn off annoying output
        cmd += ['-nolog']
        cmd += ['-nojournal']

        # return arg list
        return cmd

    def vcs_cmd(self, sources):
        cmd = []

        # binary name
        cmd += ['vcs']

        # timescale
        cmd += [f'-timescale={self.timescale}']

        # source files
        cmd += [f'{src}' for src in sources]

        # library files
        for lib in self.ext_libs:
            cmd += ['-v', f'{lib}']

        # include directory search path
        for dir_ in self.inc_dirs:
            cmd += [f'+incdir+{dir_}']

        # define variables
        cmd += self.def_args(prefix='+define+')

        # misc flags
        cmd += ['-sverilog']
        cmd += ['-full64']
        cmd += ['+v2k']
        cmd += ['-LDFLAGS']
        cmd += ['-Wl,--no-as-needed']

        # kratos flags
        if self.use_kratos:
            # +vpi -load libkratos-runtime.so:initialize_runtime_vpi -acc+=rw
            from kratos_runtime import get_vcs_flag
            cmd += get_vcs_flag().split()

        if self.dump_waveforms:
            cmd += ['+vcs+vcdpluson', '-debug_pp']

        # return arg list and binary file location
        return cmd, './simv'

    def iverilog_cmd(self, sources):
        cmd = []

        # binary name
        cmd += ['iverilog']

        # output file
        bin_file = f'{self.circuit_name}_tb'
        cmd += [f'-o{bin_file}']

        # look for *.v and *.sv files, if we're using library directories
        if len(self.ext_libs) > 0:
            cmd += ['-Y.v', '-Y.sv']

        # Icarus verilog does not have an option like "-v" that allows
        # individual files to be included, so the best we can do is gather a
        # list of unique library directories
        unq_lib_dirs = {}
        for lib in self.ext_libs:
            parent_dir = Path(lib).parent
            if parent_dir not in unq_lib_dirs:
                unq_lib_dirs[parent_dir] = None
        cmd += [f'-y{unq_lib_dir}' for unq_lib_dir in unq_lib_dirs]

        # include directory search path
        for dir_ in self.inc_dirs:
            cmd += [f'-I{dir_}']

        # define variables
        cmd += self.def_args(prefix='-D')

        # misc flags
        cmd += ['-g2012']

        # source files
        cmd += [f'{src}' for src in sources]

        # return arg list and binary file location
        return cmd, bin_file<|MERGE_RESOLUTION|>--- conflicted
+++ resolved
@@ -502,14 +502,9 @@
         else:
             width_str = ""
             connect_to = f"{name}"
-<<<<<<< HEAD
-            if issubclass(type_, m.Array) and issubclass(type_.T, m.Bit):
-                width_str = f"[{len(type_) - 1}:0] "
-=======
-            if isinstance(type_, m.ArrayKind) and \
-                    isinstance(type_.T, m.BitKind):
+            if isinstance(type_, m.Array) and \
+                    issubclass(type_.T, m.Bit):
                 width_str = f" [{len(type_) - 1}:0]"
->>>>>>> 89b4d17f
             if isinstance(type_, RealKind):
                 t = "real"
             elif name in power_args.get("supply0s", []):
