import warnings
from fault.verilog_target import VerilogTarget
from .verilog_utils import verilog_name
from .util import (is_valid_file_mode, file_mode_allows_reading,
                   file_mode_allows_writing)
import magma as m
from pathlib import Path
import fault.actions as actions
from fault.actions import FileOpen, FileClose, GetValue, Loop, If
from hwtypes import (BitVector, AbstractBitVectorMeta, AbstractBit,
                     AbstractBitVector)
import fault.value_utils as value_utils
from fault.select_path import SelectPath
from fault.wrapper import PortWrapper
from fault.subprocess_run import subprocess_run
from fault.background_poke import process_action_list
import fault
import fault.expression as expression
from fault.real_type import RealKind
import os
from numbers import Number
import re


src_tpl = """\
{timescale}
module {top_module};
{declarations}
{assigns}
    {circuit_name} #(
        {param_list}
    ) dut (
        {port_list}
    );

    initial begin
{initial_body}
        #20 $finish;
    end

endmodule
"""


class SystemVerilogTarget(VerilogTarget):

    # Language properties of SystemVerilog used in generating code blocks
    BLOCK_START = 'begin'
    BLOCK_END = 'end'
    LOOP_VAR_TYPE = None

    def __init__(self, circuit, circuit_name=None, directory="build/",
                 skip_compile=None, magma_output="coreir-verilog",
                 magma_opts=None, include_verilog_libraries=None,
<<<<<<< HEAD
                 simulator=None, timescale="1ns/1ns", clock_step_delay=5e-9,
                 num_cycles=10000, dump_vcd=True, no_warning=False,
                 sim_env=None, ext_model_file=None, ext_libs=None,
                 defines=None, flags=None, inc_dirs=None,
                 ext_test_bench=False, top_module=None, ext_srcs=None,
                 use_input_wires=False, parameters=None, disp_type='on_error',
                 read_tag='fault_read<{read_hash}><{value}>'):
=======
                 simulator=None, timescale="1ns/1ns", clock_step_delay=5,
                 num_cycles=10000, dump_waveforms=True, dump_vcd=None,
                 no_warning=False, sim_env=None, ext_model_file=None,
                 ext_libs=None, defines=None, flags=None, inc_dirs=None,
                 ext_test_bench=False, top_module=None, ext_srcs=None,
                 use_input_wires=False, parameters=None, disp_type='on_error',
                 waveform_file=None, coverage=False, use_kratos=False,
                 use_sva=False, skip_run=False):
>>>>>>> 716e7e90
        """
        circuit: a magma circuit

        circuit_name: the name of the circuit (default is circuit.name)

        directory: directory to use for generating collateral, buildling, and
                   running simulator

        skip_compile: (boolean) whether or not to compile the magma circuit

        magma_output: Set the output parameter to m.compile
                      (default coreir-verilog)

        magma_opts: Options dictionary for `magma.compile` command

        simulator: "ncsim", "vcs", "iverilog", or "vivado"

        timescale: Set the timescale for the verilog simulation
                   (default 1ns/1ns)

        clock_step_delay: Set the number of steps to delay for each step of the
                          clock

        sim_env: Environment variable definitions to use when running the
                 simulator.  If not provided, the value from os.environ will
                 be used.

        ext_model_file: If True, don't include the assumed model name in the
                        list of Verilog sources.  The assumption is that the
                        user has already taken care of this via
                        include_verilog_libraries.

        ext_libs: List of external files that should be treated as "libraries",
                  meaning that the simulator will look in them for module
                  definitions but not try to compile them otherwise.

        defines: Dictionary mapping Verilog DEFINE variable names to their
                 values.  If any value is None, that define simply defines
                 the variable without giving it a specific value.

        flags: List of additional arguments that should be passed to the
               simulator.

        inc_dirs: List of "include directories" to search for the `include
                  statement.

        ext_test_bench: If True, do not compile testbench actions into a
                        SystemVerilog testbench and instead simply run a
                        simulation of an existing (presumably manually
                        created) testbench.  Can be used to get started
                        integrating legacy testbenches into the fault
                        framework.

        top_module: Name of the top module in the design.  If the value is
                    None and ext_test_bench is False, then top_module will
                    automatically be filled with the name of the module
                    containing the generated testbench code.

        ext_srcs: Shorter alias for "include_verilog_libraries" argument.
                  If both "include_verilog_libraries" and ext_srcs are
                  specified, then the sources from include_verilog_libraries
                  will be processed first.

        use_input_wires: If True, drive DUT inputs through wires that are in
                         turn assigned to a reg.

        parameters: Dictionary of parameters to be defined for the DUT.

        disp_type: 'on_error', 'realtime'.  If 'on_error', only print if there
                   is an error.  If 'realtime', print out STDOUT as lines come
                   in, then print STDERR after the process completes.

<<<<<<< HEAD
        read_tag: Text tag for formatting read action hashes and values dumped
                  by the simulator.
=======
        dump_waveforms: Enable tracing of internal values

        waveform_file: name of file to dump waveforms (default is
                       "waveform.vcd" for ncsim and "waveform.vpd" for vcs)

        use_kratos: If True, set the environment up for debugging in kratos

        skip_run: If True, generate all the files (testbench, tcl, etc.) but do
                  not run the simulator.
>>>>>>> 716e7e90
        """
        # set default for list of external sources
        if include_verilog_libraries is None:
            include_verilog_libraries = []
        if ext_srcs is None:
            ext_srcs = []
        include_verilog_libraries = include_verilog_libraries + ext_srcs

        # set default for there being an external model file
        if ext_model_file is None:
            ext_model_file = ext_test_bench

        # set default for whether magma compilation should happen
        if skip_compile is None:
            skip_compile = ext_model_file

        # set default for magma compilation options
        magma_opts = magma_opts if magma_opts is not None else {}

        # call the super constructor
        super().__init__(circuit, circuit_name, directory, skip_compile,
                         include_verilog_libraries, magma_output,
                         magma_opts, coverage=coverage, use_kratos=use_kratos)

        # sanity check
        if simulator is None:
            raise ValueError("Must specify simulator when using system-verilog"
                             " target")
        if simulator not in {"vcs", "ncsim", "iverilog", "vivado"}:
            raise ValueError(f"Unsupported simulator {simulator}")

        # dictionary of Read actions that will need their 'value's set
        self.read_dict = {}

        # save settings
        self.simulator = simulator
        self.timescale = timescale
        self.clock_step_delay = clock_step_delay
        self.num_cycles = num_cycles
        self.dump_waveforms = dump_waveforms
        if dump_vcd is not None:
            warnings.warn("tester.compile_and_run parameter dump_vcd is "
                          "deprecated; use dump_waveforms instead.",
                          DeprecationWarning)
            self.dump_waveforms = dump_vcd
        self.no_warning = no_warning
        self.declarations = {}  # dictionary keyed by signal name
        self.assigns = {}  # dictionary keyed by LHS name
        self.sim_env = sim_env if sim_env is not None else {}
        self.sim_env.update(os.environ)
        self.ext_model_file = ext_model_file
        self.ext_libs = ext_libs if ext_libs is not None else []
        self.defines = defines if defines is not None else {}
        self.flags = flags if flags is not None else []
        self.inc_dirs = inc_dirs if inc_dirs is not None else []
        self.ext_test_bench = ext_test_bench
        self.top_module = top_module if not use_kratos else "TOP"
        self.use_input_wires = use_input_wires
        self.parameters = parameters if parameters is not None else {}
        self.disp_type = disp_type
<<<<<<< HEAD
        self.read_tag = read_tag
=======
        self.waveform_file = waveform_file
        self.use_sva = use_sva
        if self.waveform_file is None and self.dump_waveforms:
            if self.simulator == "vcs":
                self.waveform_file = "waveforms.vpd"
            elif self.simulator in {"ncsim", "iverilog", "vivado"}:
                self.waveform_file = "waveforms.vcd"
            else:
                raise NotImplementedError(self.simulator)
        self.use_kratos = use_kratos
        self.skip_run = skip_run
        # check to see if runtime is installed
        if use_kratos:
            import sys
            assert sys.platform == "linux" or sys.platform == "linux2",\
                "Currently only linux is supported"
            if not fault.util.has_kratos_runtime():
                raise ImportError("Cannot find kratos-runtime in the system. "
                                  "Please do \"pip install kratos-runtime\" "
                                  "to install.")

    def add_decl(self, type_, name, exist_ok=False):
        if str(name) in self.declarations:
            if exist_ok:
                pass
            else:
                raise Exception(f'A declaration of name {name} already exists.')  # noqa
        else:
            # Note that order is preserved with Python 3.7 dictionary behavior
            self.declarations[str(name)] = (type_, name)
>>>>>>> 716e7e90

    def add_assign(self, lhs, rhs):
        if str(lhs) in self.assigns:
            raise Exception(f'The LHS signal {lhs} has already been assigned.')
        else:
            # Note that order is preserved with Python 3.7 dictionary behavior
            self.assigns[str(lhs)] = (lhs, rhs)

    def make_name(self, port):
        if isinstance(port, PortWrapper):
            port = port.select_path
        if isinstance(port, SelectPath):
            if len(port) > 2:
                name = f"dut.{port.system_verilog_path}"
            else:
                # Top level ports assign to the external reg
                name = verilog_name(port[-1].name)
        elif isinstance(port, fault.WrappedVerilogInternalPort):
            name = f"dut.{port.path}"
        else:
            name = verilog_name(port.name)
        return name

    def process_peek(self, value):
        if isinstance(value.port, fault.WrappedVerilogInternalPort):
            return f"dut.{value.port.path}"
        else:
            return f"{value.port.name}"

    def make_var(self, i, action):
        if isinstance(action._type, AbstractBitVectorMeta):
            self.add_decl(f'reg [{action._type.size - 1}:0]', action.name)
            return []
        raise NotImplementedError(action._type)

    def make_file_scan_format(self, i, action):
        var_args = ", ".join(f"{var.name}" for var in action.args)
        fd_var = self.fd_var(action.file)
        return [f'$fscanf({fd_var}, "{action._format}", {var_args});']

    def process_value(self, port, value):
        if isinstance(value, BitVector):
            value = f"{len(value)}'d{value.as_uint()}"
        elif isinstance(port, m.SInt) and value < 0:
            port_len = len(port)
            value = BitVector[port_len](value).as_uint()
            value = f"{port_len}'d{value}"
        elif value is fault.UnknownValue:
            value = "'X"
        elif value is fault.HiZ:
            value = "'Z"
        elif isinstance(value, actions.Peek):
            value = self.process_peek(value)
        elif isinstance(value, PortWrapper):
            value = f"dut.{value.select_path.system_verilog_path}"
        elif isinstance(value, actions.FileRead):
            new_value = f"{value.file.name_without_ext}_in"
            value = new_value
        elif isinstance(value, expression.Expression):
            value = f"({self.compile_expression(value)})"
        return value

    def compile_expression(self, value):
        if isinstance(value, expression.BinaryOp):
            left = self.compile_expression(value.left)
            right = self.compile_expression(value.right)
            op = value.op_str
            return f"({left}) {op} ({right})"
        elif isinstance(value, expression.UnaryOp):
            operand = self.compile_expression(value.operand)
            op = value.op_str
            return f"{op} ({operand})"
        elif isinstance(value, PortWrapper):
            return f"dut.{value.select_path.system_verilog_path}"
        elif isinstance(value, actions.Peek):
            return self.process_peek(value)
        elif isinstance(value, actions.Var):
            value = value.name
        return value

    def make_poke(self, i, action):
        name = self.make_name(action.port)
        # For now we assume that verilog can handle big ints
        value = self.process_value(action.port, action.value)
        # Build up the poke action, including delay
        retval = []
        retval += [f'{name} <= {value};']
        if action.delay is not None:
            retval += [f'#({action.delay}*1s);']
        return retval

    def make_delay(self, i, action):
        return [f'$write("MAKING DELAY\\n"); #({action.time}*1s);']

    def make_print(self, i, action):
        # build up argument list for the $write command
        args = []
        args.append(f'"{action.format_str}"')
        for port in action.ports:
            if isinstance(port, (Number, AbstractBit, AbstractBitVector)) and \
                    not isinstance(port, m.Bits):
                args.append(f'{port}')
            else:
                args.append(f'{self.make_name(port)}')

        # generate the command
        args = ', '.join(args)
        return [f'$write({args});']

    def make_read(self, i, action):
        # yes it's weird that we are using a hash of something as its key,
        # but we only get back the text of the hash so I think this is the
        # best way to get the object back from that text
        self.read_dict[hash(action)] = action

        type_ = type(action.port)
        if isinstance(type_, m.ArrayKind):
            # TODO
            raise NotImplementedError
        elif isinstance(type_, RealKind):
            format_string = '%f'
        else:
            format_string = '%d'
        text = self.read_tag.format(read_hash = hash(action), 
                value = format_string)
        #text += '\n'

        # give this the attributes of a read action
        action.format_str = text
        action.ports = [action.port]
        return self.make_print(i, action)

    def process_reads(self, text):
        def unstring(s):
            try:
                return int(s)
            except ValueError:
                pass
            try:
                return float(s)
            except ValueError:
                pass
            raise NotImplementedError(f'Cannot interpret value "{s}"')

        regex = self.read_tag.format(read_hash='(.*?)', value='(.*?)')
        for read_hash, value_str in re.findall(regex, text):
            value = unstring(value_str)
            self.read_dict[int(read_hash)].value = value

    def make_loop(self, i, action):
        # loop variable has to be declared outside of the loop
        self.add_decl('integer', action.loop_var, exist_ok=True)
        return super().make_loop(i, action)

    def make_file_open(self, i, action):
        # make sure the file mode is supported
        if not is_valid_file_mode(action.file.mode):
            raise NotImplementedError(action.file.mode)

        # declare the file read variable if the file mode allows reading
        if file_mode_allows_reading(action.file.mode):
            bit_size = (action.file.chunk_size * 8) - 1
            in_ = self.in_var(action.file)
            self.add_decl(f'reg [{bit_size}:0]', in_)

        # declare the file descriptor variable
        fd = self.fd_var(action.file)
        self.add_decl('integer', fd)

        # return the command
        return [f'{fd} = $fopen("{action.file.name}", "{action.file.mode}");']

    def make_file_close(self, i, action):
        fd = self.fd_var(action.file)
        return [f'$fclose({fd});']

    def make_file_read(self, i, action):
        assert file_mode_allows_reading(action.file.mode), \
            f'File mode "{action.file.mode}" is not compatible with reading.'

        idx = '__i'
        fd = self.fd_var(action.file)
        in_ = self.in_var(action.file)

        return self.generate_action_code(i, [
            f'{in_} = 0;',
            Loop(loop_var=idx,
                 n_iter=action.file.chunk_size,
                 count='down' if action.file.endianness == 'big' else 'up',
                 actions=[
                     f'{in_} |= $fgetc({fd}) << (8 * {idx});'
                 ])
        ])

    def write_byte(self, fd, expr):
        if self.simulator == 'iverilog':
            return f'$fputc({expr}, {fd});'
        else:
            return f'$fwrite({fd}, "%c", {expr});'

    def make_file_write(self, i, action):
        assert file_mode_allows_writing(action.file.mode), \
            f'File mode "{action.file.mode}" is not compatible with writing.'

        idx = '__i'
        fd = self.fd_var(action.file)
        value = self.make_name(action.value)
        byte_expr = f"({value} >> (8 * {idx})) & 8'hFF"

        return self.generate_action_code(i, [
            Loop(loop_var=idx,
                 n_iter=action.file.chunk_size,
                 count='down' if action.file.endianness == 'big' else 'up',
                 actions=[
                     self.write_byte(fd, byte_expr)
                 ])
        ])

    def make_get_value(self, i, action):
        fd_var = self.fd_var(self.value_file)
        fmt = action.get_format()
        value = self.make_name(action.port)
        return [f'$fwrite({fd_var}, "{fmt}\\n", {value});']

    def make_assert(self, i, action):
        expr_str = self.compile_expression(action.expr)
        if self.use_sva:
            return [f'assert ({expr_str}) else $error("{expr_str} failed");']
        else:
            return [f'if (!({expr_str})) $error("{expr_str} failed");']

    def make_expect(self, i, action):
        # don't do anything if any value is OK
        if value_utils.is_any(action.value):
            return []

        # determine the exact name of the signal
        name = self.make_name(action.port)

        # TODO: add something like "make_read_name" and "make_write_name"
        # so that reading inout signals has more uniform behavior across
        # expect, peek, etc.
        if actions.is_inout(action.port):
            name = self.input_wire(name)

        # determine the name of the signal for debugging purposes
        if isinstance(action.port, SelectPath):
            debug_name = action.port[-1].name
        elif isinstance(action.port, fault.WrappedVerilogInternalPort):
            debug_name = name
        else:
            debug_name = action.port.name

        # determine the value to be checked
        value = self.process_value(action.port, action.value)

        # determine the condition and error body
        err_hdr = ''
        err_hdr += f'Failed on action={i} checking port {debug_name}'
        if action.traceback is not None:
            err_hdr += f' with traceback {action.traceback}'
        if action.above is not None:
            if action.below is not None:
                # must be in range
                cond = f'(({action.above} <= {name}) && ({name} <= {action.below}))'  # noqa
                err_msg = 'Expected %0f to %0f, got %0f'
                err_args = [action.above, action.below, name]
            else:
                # must be above
                cond = f'({action.above} <= {name})'
                err_msg = 'Expected above %0f, got %0f'
                err_args = [action.above, name]
        else:
            if action.below is not None:
                # must be below
                cond = f'({name} <= {action.below})'
                err_msg = 'Expected below %0f, got %0f'
                err_args = [action.below, name]
            else:
                # equality comparison
                if action.strict:
                    cond = f'({name} === {value})'
                else:
                    cond = f'({name} == {value})'
                err_msg = 'Expected %x, got %x'
                err_args = [value, name]

        # construct the body of the $error call
        err_fmt_str = f'"{err_hdr}.  {err_msg}."'
        err_body = [err_fmt_str] + err_args
        err_body = ', '.join([str(elem) for elem in err_body])

        if self.use_sva:
            return [f'assert ({cond}) else $error({err_body});']
        else:
            # return a snippet of verilog implementing the assertion
            return self.make_if(i, If(f'!{cond}', [f'$error({err_body});']))

    def make_eval(self, i, action):
        # Emulate eval by inserting a delay
        return ['#1;']

    def make_step(self, i, action):
        name = verilog_name(action.clock.name)
        code = []
        for step in range(action.steps):
            code.append(f"#{self.clock_step_delay} {name} ^= 1;")
        return code

    def generate_recursive_port_code(self, name, type_, power_args):
        port_list = []
        if issubclass(type_, m.Array):
            for j in range(type_.N):
                result = self.generate_port_code(
                    name + "_" + str(j), type_.T, power_args
                )
                port_list.extend(result)
        elif issubclass(type_, m.Tuple):
            for k, t in zip(type_.keys(), type_.types()):
                result = self.generate_port_code(
                    name + "_" + str(k), t, power_args
                )
                port_list.extend(result)
        return port_list

    def generate_port_code(self, name, type_, power_args):
        is_array_of_non_bits = issubclass(type_, m.Array) and \
            not issubclass(type_.T, m.Bit)
        if is_array_of_non_bits or issubclass(type_, m.Tuple):
            return self.generate_recursive_port_code(name, type_, power_args)
        else:
            width_str = ""
            connect_to = f"{name}"
            if issubclass(type_, m.Array) and \
                    issubclass(type_.T, m.Digital):
                width_str = f" [{len(type_) - 1}:0]"
            if isinstance(type_, RealKind):
                t = "real"
            elif name in power_args.get("supply0s", []):
                t = "supply0"
            elif name in power_args.get("supply1s", []):
                t = "supply1"
            elif name in power_args.get("tris", []):
                t = "tri"
            elif type_.is_output():
                t = "wire"
            elif type_.is_inout() or \
                    (type_.is_input() and self.use_input_wires):
                # declare a reg and assign it to a wire
                # that wire will then be connected to the
                # DUT pin
                connect_to = self.input_wire(name)
                self.add_decl(f'reg{width_str}', f'{name}')
                self.add_decl(f'wire{width_str}', f'{connect_to}')
                self.add_assign(f'{connect_to}', f'{name}')

                # set the signal type to None to avoid re-declaring
                # connect_to
                t = None
            elif type_.is_input():
                t = "reg"
            else:
                raise NotImplementedError()

            # declare the signal that will be connected to the pin, if needed
            if t is not None:
                self.add_decl(f'{t}{width_str}', f'{connect_to}')

            # return the wiring statement describing how the testbench signal
            # is connected to the DUT
            return [f".{name}({connect_to})"]

    def generate_code(self, actions, power_args):
        # format the port list
        port_list = []
        for name, type_ in self.circuit.IO.ports.items():
            result = self.generate_port_code(name, type_, power_args)
            port_list.extend(result)
        port_list = f',\n{2*self.TAB}'.join(port_list)

        # build up the body of the initial block
        initial_body = []

        # set up probing
        if self.dump_waveforms and self.simulator == "vcs":
            initial_body += [f'$vcdplusfile("{self.waveform_file}");',
                             f'$vcdpluson();',
                             f'$vcdplusmemon();']
        elif self.dump_waveforms and self.simulator in {"iverilog", "vivado"}:
            # https://iverilog.fandom.com/wiki/GTKWAVE
            initial_body += [f'$dumpfile("{self.waveform_file}");',
                             f'$dumpvars(0, dut);']

        # if we're using the GetValue feature, then we need to open a file to
        # which GetValue results will be written
        if any(isinstance(action, GetValue) for action in actions):
            actions = [FileOpen(self.value_file)] + actions
            actions += [FileClose(self.value_file)]

        # handle all of user-specified actions in the testbench
        for i, action in enumerate(actions):
            initial_body += self.generate_action_code(i, action)

        # format the paramter list
        param_list = [f'.{name}({value})'
                      for name, value in self.parameters.items()]
        param_list = f',\n{2*self.TAB}'.join(param_list)

        # add proper indentation and newlines to strings in the initial body
        initial_body = [f'{2*self.TAB}{elem}' for elem in initial_body]
        initial_body = '\n'.join(initial_body)

        # format declarations
        declarations = [f'{self.TAB}{type_} {name};'
                        for type_, name in self.declarations.values()]
        declarations = '\n'.join(declarations)

        # format assignments
        assigns = [f'{self.TAB}assign {lhs}={rhs};'
                   for lhs, rhs in self.assigns.values()]
        assigns = '\n'.join(assigns)

        # determine the top module name
        if self.top_module:
            top_module = self.top_module
        else:
            top_module = f'{self.circuit_name}_tb'

        # add timescale
        timescale = f'`timescale {self.timescale}'

        # fill out values in the testbench template
        src = src_tpl.format(
            timescale=timescale,
            declarations=declarations,
            assigns=assigns,
            initial_body=initial_body,
            port_list=port_list,
            param_list=param_list,
            circuit_name=self.circuit_name,
            top_module=top_module
        )

        # return the string representing the system-verilog testbench
        return src

    def run(self, actions, power_args=None):
        # set defaults
        power_args = power_args if power_args is not None else {}

        # expand background pokes into regular pokes
        actions = process_action_list(actions, self.clock_step_delay)

        # assemble list of sources files
        vlog_srcs = []
        if not self.ext_test_bench:
            tb_file = self.write_test_bench(actions=actions,
                                            power_args=power_args)
            vlog_srcs += [tb_file]
        if not self.ext_model_file:
            vlog_srcs += [self.verilog_file]
        vlog_srcs += self.include_verilog_libraries

        # generate simulator commands
        if self.simulator == 'ncsim':
            # Compile and run simulation
            cmd_file = self.write_ncsim_tcl()
            sim_cmd = self.ncsim_cmd(sources=vlog_srcs, cmd_file=cmd_file)
            sim_err_str = None
            # Skip "bin_cmd"
            bin_cmd = None
            bin_err_str = None
        elif self.simulator == 'vivado':
            # Compile and run simulation
            cmd_file = self.write_vivado_tcl(sources=vlog_srcs)
            sim_cmd = self.vivado_cmd(cmd_file=cmd_file)
            sim_err_str = ['CRITICAL WARNING', 'ERROR', 'Fatal', 'Error']
            # Skip "bin_cmd"
            bin_cmd = None
            bin_err_str = None
        elif self.simulator == 'vcs':
            # Compile simulation
            # TODO: what error strings are expected at this stage?
            sim_cmd, bin_file = self.vcs_cmd(sources=vlog_srcs)
            sim_err_str = None
            # Run simulation
            bin_cmd = [bin_file]
            bin_err_str = 'Error'
        elif self.simulator == 'iverilog':
            # Compile simulation
            sim_cmd, bin_file = self.iverilog_cmd(sources=vlog_srcs)
            sim_err_str = ['syntax error', 'I give up.']
            # Run simulation
            bin_cmd = ['vvp', '-N', bin_file]
            bin_err_str = 'ERROR'
        else:
            raise NotImplementedError(self.simulator)

        # add any extra flags
        sim_cmd += self.flags

        # link the library over if using kratos to debug
        if self.use_kratos:
            self.link_kratos_lib()

        if self.skip_run:
            return

        # compile the simulation
<<<<<<< HEAD
        print('calling subprocess with args', sim_cmd, self.directory, self.sim_env, self.disp_type)
        completed_sim = subprocess_run(sim_cmd, cwd=self.directory, env=self.sim_env,
                       disp_type=self.disp_type)

        # run the simulation binary (if applicable)
        if bin_cmd is not None:
            completed_sim = subprocess_run(bin_cmd, cwd=self.directory, env=self.sim_env,
                           err_str=sim_err_str, disp_type=self.disp_type)
        result_text = completed_sim.stdout
        self.process_reads(result_text)
=======
        subprocess_run(sim_cmd, cwd=self.directory, env=self.sim_env,
                       err_str=sim_err_str, disp_type=self.disp_type)

        # run the simulation binary (if applicable)
        if bin_cmd is not None:
            subprocess_run(bin_cmd, cwd=self.directory, env=self.sim_env,
                           err_str=bin_err_str, disp_type=self.disp_type)

        # post-process GetValue actions
        self.post_process_get_value_actions(actions)
>>>>>>> 716e7e90

    def write_test_bench(self, actions, power_args):
        # determine the path of the testbench file
        tb_file = self.directory / Path(f'{self.circuit_name}_tb.sv')
        tb_file = tb_file.absolute()

        # generate source code of test bench
        src = self.generate_code(actions, power_args)

        # If there's an old test bench file, ncsim might not recompile based on
        # the timestamp (1s granularity), see
        # https://github.com/StanfordAHA/lassen/issues/111
        # so we check if the new/old file have the same timestamp and edit them
        # to force an ncsim recompile
        check_timestamp = os.path.isfile(tb_file)
        if check_timestamp:
            check_timestamp = True
            old_stat_result = os.stat(tb_file)
            old_times = (old_stat_result.st_atime, old_stat_result.st_mtime)
        with open(tb_file, "w") as f:
            f.write(src)
        if check_timestamp:
            new_stat_result = os.stat(tb_file)
            new_times = (new_stat_result.st_atime, new_stat_result.st_mtime)
            if old_times[0] <= new_times[0] or new_times[1] <= old_times[1]:
                new_times = (old_times[0] + 1, old_times[1] + 1)
                os.utime(tb_file, times=new_times)

        # return the path to the testbench location
        return tb_file

    @staticmethod
    def input_wire(name):
        return f'__{name}_wire'

    def link_kratos_lib(self):
        from kratos_runtime import get_lib_path
        lib_path = get_lib_path()
        dst_path = os.path.join(self.directory, os.path.basename(lib_path))
        if not os.path.isfile(dst_path):
            os.symlink(lib_path, dst_path)
        # also add the directory to the current LD_LIBRARY_PATH
        self.sim_env["LD_LIBRARY_PATH"] = os.path.abspath(self.directory)

    def write_ncsim_tcl(self):
        # construct the TCL commands to run the Incisive/Xcelium simulation
        tcl_cmds = []
        if self.dump_waveforms:
            tcl_cmds += [f'database -open -vcd vcddb -into {self.waveform_file} -default -timescale ps']  # noqa
            tcl_cmds += [f'probe -create -all -vcd -depth all']
        tcl_cmds += [f'run {self.num_cycles}ns']
        tcl_cmds += [f'quit']

        # write the command file
        cmd_file = Path(f'{self.circuit_name}_cmd.tcl')
        with open(self.directory / cmd_file, 'w') as f:
            f.write('\n'.join(tcl_cmds))

        # return the path to the command file
        return cmd_file

    def write_vivado_tcl(self, sources=None, proj_name='project', proj_dir=None,
                         proj_part=None):
        # set defaults
        if sources is None:
            sources = []
        if proj_dir is None:
            proj_dir = f'{proj_name}'

        # build up a list of commands to run a simulation with Vivado
        tcl_cmds = []

        # create the project
        create_proj = f'create_project -force {proj_name} {proj_dir}'
        if proj_part is not None:
            create_proj += f' -part "{proj_part}"'
        tcl_cmds += [create_proj]

        # add source files and library files
        vlog_add_files = []
        vlog_add_files += [f'{src}' for src in sources]
        vlog_add_files += [f'{lib}' for lib in self.ext_libs]
        if len(vlog_add_files) > 0:
            vlog_add_files = ' '.join(vlog_add_files)
            tcl_cmds += [f'add_files "{vlog_add_files}"']

        # add include file search paths
        if len(self.inc_dirs) > 0:
            vlog_inc_dirs = ' '.join(f'{dir_}' for dir_ in self.inc_dirs)
            tcl_cmds += [f'set_property include_dirs "{vlog_inc_dirs}" [get_fileset sim_1]']  # noqa

        # add verilog `defines
        vlog_defs = []
        for key, val in self.defines.items():
            if val is not None:
                vlog_defs += [f'{key}={val}']
            else:
                vlog_defs += [f'{key}']
        if len(vlog_defs) > 0:
            vlog_defs = ' '.join(vlog_defs)
            tcl_cmds += [f'set_property -name "verilog_define" -value {{{vlog_defs}}} -objects [get_fileset sim_1]']  # noqa

        # set the name of the top module
        if self.top_module is None and not self.ext_test_bench:
            top = f'{self.circuit_name}_tb'
        else:
            top = self.top_module
        if top is not None:
            tcl_cmds += [f'set_property -name top -value {top} -objects [get_fileset sim_1]']  # noqa
        else:
            # have Vivado pick the top module automatically if not specified
            tcl_cmds += [f'update_compile_order -fileset sim_1']

        # run until $finish (as opposed to running for a certain amount of time)
        tcl_cmds += [f'set_property -name "xsim.simulate.runtime" -value "-all" -objects [get_fileset sim_1]']  # noqa

        # run the simulation
        tcl_cmds += ['launch_simulation']

        # write the command file
        cmd_file = Path(f'{self.circuit_name}_cmd.tcl')
        with open(self.directory / cmd_file, 'w') as f:
            f.write('\n'.join(tcl_cmds))

        # return the path to the command file
        return cmd_file

    def def_args(self, prefix):
        retval = []
        for key, val in self.defines.items():
            def_arg = f'{prefix}{key}'
            if val is not None:
                def_arg += f'={val}'
            retval += [def_arg]
        return retval

    def ncsim_cmd(self, sources, cmd_file):
        cmd = []

        # binary name
        cmd += ['irun']

        # determine the name of the top module
        if self.top_module is None and not self.ext_test_bench:
            top = f'{self.circuit_name}_tb' if not self.use_kratos else "TOP"
        else:
            top = self.top_module

        # send name of top module to the simulator
        if top is not None:
            cmd += ['-top', f'{top}']

        # timescale
        cmd += ['-timescale', f'{self.timescale}']

        # TCL commands
        cmd += ['-input', f'{cmd_file}']

        # source files
        cmd += [f'{src}' for src in sources]

        # library files
        for lib in self.ext_libs:
            cmd += ['-v', f'{lib}']

        # include directory search path
        for dir_ in self.inc_dirs:
            cmd += ['-incdir', f'{dir_}']

        # define variables
        cmd += self.def_args(prefix='+define+')

        # misc flags
        if self.dump_waveforms:
            cmd += ["-access", "r"]
        cmd += ['-notimingchecks']
        if self.no_warning:
            cmd += ['-neverwarn']

        # kratos flags
        if self.use_kratos:
            from kratos_runtime import get_ncsim_flag
            cmd += get_ncsim_flag().split()

        # coverage flags
        if self.coverage:
            cmd += ["-coverage", "b", "-covoverwrite"]

        # return arg list
        return cmd

    def vivado_cmd(self, cmd_file):
        cmd = []

        # binary name
        cmd += ['vivado']

        # run from an external script
        cmd += ['-mode', 'batch']

        # specify path to script
        cmd += ['-source', f'{cmd_file}']

        # turn off annoying output
        cmd += ['-nolog']
        cmd += ['-nojournal']

        # return arg list
        return cmd

    def vcs_cmd(self, sources):
        cmd = []

        # binary name
        cmd += ['vcs']

        # timescale
        cmd += [f'-timescale={self.timescale}']

        # source files
        cmd += [f'{src}' for src in sources]

        # library files
        for lib in self.ext_libs:
            cmd += ['-v', f'{lib}']

        # include directory search path
        for dir_ in self.inc_dirs:
            cmd += [f'+incdir+{dir_}']

        # define variables
        cmd += self.def_args(prefix='+define+')

        # misc flags
        cmd += ['-sverilog']
        cmd += ['-full64']
        cmd += ['+v2k']
        cmd += ['-LDFLAGS']
        cmd += ['-Wl,--no-as-needed']

        # kratos flags
        if self.use_kratos:
            # +vpi -load libkratos-runtime.so:initialize_runtime_vpi -acc+=rw
            from kratos_runtime import get_vcs_flag
            cmd += get_vcs_flag().split()

        # not supported yet
        if self.coverage:
            raise NotImplementedError("coverage in vcs is not implemented yet")

        if self.dump_waveforms:
            cmd += ['+vcs+vcdpluson', '-debug_pp']

        # return arg list and binary file location
        return cmd, './simv'

    def iverilog_cmd(self, sources):
        cmd = []

        # binary name
        cmd += ['iverilog']

        # output file
        bin_file = f'{self.circuit_name}_tb'
        cmd += [f'-o{bin_file}']

        # look for *.v and *.sv files, if we're using library directories
        if len(self.ext_libs) > 0:
            cmd += ['-Y.v', '-Y.sv']

        # Icarus verilog does not have an option like "-v" that allows
        # individual files to be included, so the best we can do is gather a
        # list of unique library directories
        unq_lib_dirs = {}
        for lib in self.ext_libs:
            parent_dir = Path(lib).parent
            if parent_dir not in unq_lib_dirs:
                unq_lib_dirs[parent_dir] = None
        cmd += [f'-y{unq_lib_dir}' for unq_lib_dir in unq_lib_dirs]

        # include directory search path
        for dir_ in self.inc_dirs:
            cmd += [f'-I{dir_}']

        # define variables
        cmd += self.def_args(prefix='-D')

        # misc flags
        cmd += ['-g2012']

        # source files
        cmd += [f'{src}' for src in sources]

        # return arg list and binary file location
        return cmd, bin_file<|MERGE_RESOLUTION|>--- conflicted
+++ resolved
@@ -50,26 +50,15 @@
     LOOP_VAR_TYPE = None
 
     def __init__(self, circuit, circuit_name=None, directory="build/",
-                 skip_compile=None, magma_output="coreir-verilog",
-                 magma_opts=None, include_verilog_libraries=None,
-<<<<<<< HEAD
                  simulator=None, timescale="1ns/1ns", clock_step_delay=5e-9,
-                 num_cycles=10000, dump_vcd=True, no_warning=False,
-                 sim_env=None, ext_model_file=None, ext_libs=None,
-                 defines=None, flags=None, inc_dirs=None,
-                 ext_test_bench=False, top_module=None, ext_srcs=None,
-                 use_input_wires=False, parameters=None, disp_type='on_error',
-                 read_tag='fault_read<{read_hash}><{value}>'):
-=======
-                 simulator=None, timescale="1ns/1ns", clock_step_delay=5,
                  num_cycles=10000, dump_waveforms=True, dump_vcd=None,
                  no_warning=False, sim_env=None, ext_model_file=None,
                  ext_libs=None, defines=None, flags=None, inc_dirs=None,
                  ext_test_bench=False, top_module=None, ext_srcs=None,
                  use_input_wires=False, parameters=None, disp_type='on_error',
                  waveform_file=None, coverage=False, use_kratos=False,
-                 use_sva=False, skip_run=False):
->>>>>>> 716e7e90
+                 use_sva=False, skip_run=False, 
+                 read_tag='fault_read<{read_hash}><{value}>'):
         """
         circuit: a magma circuit
 
@@ -142,10 +131,8 @@
                    is an error.  If 'realtime', print out STDOUT as lines come
                    in, then print STDERR after the process completes.
 
-<<<<<<< HEAD
         read_tag: Text tag for formatting read action hashes and values dumped
                   by the simulator.
-=======
         dump_waveforms: Enable tracing of internal values
 
         waveform_file: name of file to dump waveforms (default is
@@ -155,7 +142,6 @@
 
         skip_run: If True, generate all the files (testbench, tcl, etc.) but do
                   not run the simulator.
->>>>>>> 716e7e90
         """
         # set default for list of external sources
         if include_verilog_libraries is None:
@@ -216,9 +202,7 @@
         self.use_input_wires = use_input_wires
         self.parameters = parameters if parameters is not None else {}
         self.disp_type = disp_type
-<<<<<<< HEAD
         self.read_tag = read_tag
-=======
         self.waveform_file = waveform_file
         self.use_sva = use_sva
         if self.waveform_file is None and self.dump_waveforms:
@@ -249,7 +233,6 @@
         else:
             # Note that order is preserved with Python 3.7 dictionary behavior
             self.declarations[str(name)] = (type_, name)
->>>>>>> 716e7e90
 
     def add_assign(self, lhs, rhs):
         if str(lhs) in self.assigns:
@@ -759,19 +742,7 @@
             return
 
         # compile the simulation
-<<<<<<< HEAD
-        print('calling subprocess with args', sim_cmd, self.directory, self.sim_env, self.disp_type)
         completed_sim = subprocess_run(sim_cmd, cwd=self.directory, env=self.sim_env,
-                       disp_type=self.disp_type)
-
-        # run the simulation binary (if applicable)
-        if bin_cmd is not None:
-            completed_sim = subprocess_run(bin_cmd, cwd=self.directory, env=self.sim_env,
-                           err_str=sim_err_str, disp_type=self.disp_type)
-        result_text = completed_sim.stdout
-        self.process_reads(result_text)
-=======
-        subprocess_run(sim_cmd, cwd=self.directory, env=self.sim_env,
                        err_str=sim_err_str, disp_type=self.disp_type)
 
         # run the simulation binary (if applicable)
@@ -781,7 +752,11 @@
 
         # post-process GetValue actions
         self.post_process_get_value_actions(actions)
->>>>>>> 716e7e90
+
+        # post-process Read actions
+        # TODO doesn't work with a separate simulation binary
+        result_text = completed_sim.stdout
+        self.process_reads(result_text)
 
     def write_test_bench(self, actions, power_args):
         # determine the path of the testbench file
