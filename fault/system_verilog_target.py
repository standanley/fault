import warnings
from fault.verilog_target import VerilogTarget
from .verilog_utils import verilog_name
from .util import (is_valid_file_mode, file_mode_allows_reading,
                   file_mode_allows_writing)
import magma as m
from pathlib import Path
import fault.actions as actions
from fault.actions import FileOpen, FileClose, GetValue, Loop, If
from hwtypes import (BitVector, AbstractBitVectorMeta, AbstractBit,
                     AbstractBitVector, Bit)
import fault.value_utils as value_utils
from fault.select_path import SelectPath
from fault.wrapper import PortWrapper
from fault.subprocess_run import subprocess_run
from fault.background_poke import background_poke_target
from fault.mlingua_interface import mlingua_target
import fault
import fault.expression as expression
from fault.real_type import RealKind
import os
from numbers import Number
import re


src_tpl = """\
{includes}
{timescale}
module {top_module};
{declarations}
{assigns}
{clock_drivers}

    {circuit_name} #(
        {param_list}
    ) dut (
        {port_list}
    );

    initial begin
{initial_body}
        #20 $finish;
    end

endmodule
"""

@background_poke_target
@mlingua_target
class SystemVerilogTarget(VerilogTarget):

    # Language properties of SystemVerilog used in generating code blocks
    BLOCK_START = 'begin'
    BLOCK_END = 'end'
    LOOP_VAR_TYPE = None

    def __init__(self, circuit, circuit_name=None, directory="build/",
                 skip_compile=None, magma_output="coreir-verilog",
                 magma_opts=None, include_verilog_libraries=None,
                 simulator=None, timescale="1ns/1ns", clock_step_delay=5e-9,
                 num_cycles=10000, dump_waveforms=True, dump_vcd=None,
                 no_warning=False, sim_env=None, ext_model_file=None,
                 ext_libs=None, defines=None, flags=None, inc_dirs=None,
                 ext_test_bench=False, top_module=None, ext_srcs=None,
                 use_input_wires=False, parameters=None, disp_type='on_error',
                 waveform_file=None, coverage=False, use_kratos=False,
<<<<<<< HEAD
                 use_sva=False, skip_run=False, 
                 read_tag='fault_read<{read_hash}><{value}>'):
=======
                 use_sva=False, skip_run=False, no_top_module=False):
>>>>>>> f98beb7c
        """
        circuit: a magma circuit

        circuit_name: the name of the circuit (default is circuit.name)

        directory: directory to use for generating collateral, buildling, and
                   running simulator

        skip_compile: (boolean) whether or not to compile the magma circuit

        magma_output: Set the output parameter to m.compile
                      (default coreir-verilog)

        magma_opts: Options dictionary for `magma.compile` command

        simulator: "ncsim", "vcs", "iverilog", or "vivado"

        timescale: Set the timescale for the verilog simulation
                   (default 1ns/1ns)

        clock_step_delay: Set the number of steps to delay for each step of the
                          clock

        sim_env: Environment variable definitions to use when running the
                 simulator.  If not provided, the value from os.environ will
                 be used.

        ext_model_file: If True, don't include the assumed model name in the
                        list of Verilog sources.  The assumption is that the
                        user has already taken care of this via
                        include_verilog_libraries.

        ext_libs: List of external files that should be treated as "libraries",
                  meaning that the simulator will look in them for module
                  definitions but not try to compile them otherwise.

        defines: Dictionary mapping Verilog DEFINE variable names to their
                 values.  If any value is None, that define simply defines
                 the variable without giving it a specific value.

        flags: List of additional arguments that should be passed to the
               simulator.

        inc_dirs: List of "include directories" to search for the `include
                  statement.

        ext_test_bench: If True, do not compile testbench actions into a
                        SystemVerilog testbench and instead simply run a
                        simulation of an existing (presumably manually
                        created) testbench.  Can be used to get started
                        integrating legacy testbenches into the fault
                        framework.

        top_module: Name of the top module in the design.  If the value is
                    None and ext_test_bench is False, then top_module will
                    automatically be filled with the name of the module
                    containing the generated testbench code.

        ext_srcs: Shorter alias for "include_verilog_libraries" argument.
                  If both "include_verilog_libraries" and ext_srcs are
                  specified, then the sources from include_verilog_libraries
                  will be processed first.

        use_input_wires: If True, drive DUT inputs through wires that are in
                         turn assigned to a reg.

        parameters: Dictionary of parameters to be defined for the DUT.

        disp_type: 'on_error', 'realtime'.  If 'on_error', only print if there
                   is an error.  If 'realtime', print out STDOUT as lines come
                   in, then print STDERR after the process completes.

        read_tag: Text tag for formatting read action hashes and values dumped
                  by the simulator.
        dump_waveforms: Enable tracing of internal values

        waveform_file: name of file to dump waveforms (default is
                       "waveform.vcd" for ncsim and "waveform.vpd" for vcs)

        use_kratos: If True, set the environment up for debugging in kratos

        skip_run: If True, generate all the files (testbench, tcl, etc.) but do
                  not run the simulator.

        no_top_module: If True, do not specify a top module for simulation
                       (default is False, meaning *do* specify the top module)
        """
        # set default for list of external sources
        if include_verilog_libraries is None:
            include_verilog_libraries = []
        if ext_srcs is None:
            ext_srcs = []
        include_verilog_libraries = include_verilog_libraries + ext_srcs

        # set default for there being an external model file
        if ext_model_file is None:
            ext_model_file = ext_test_bench

        # set default for whether magma compilation should happen
        if skip_compile is None:
            skip_compile = ext_model_file

        # set default for magma compilation options
        magma_opts = magma_opts if magma_opts is not None else {}

        # call the super constructor
        super().__init__(circuit, circuit_name, directory, skip_compile,
                         include_verilog_libraries, magma_output,
                         magma_opts, coverage=coverage, use_kratos=use_kratos)

        # set default for top_module.  this comes after the super constructor
        # invocation, because that is where the self.circuit_name is assigned
        if top_module is None:
            if use_kratos:
                top_module = 'TOP'
            elif ext_test_bench:
                top_module = f'{self.circuit_name}'
            else:
                top_module = f'{self.circuit_name}_tb'

        # sanity check
        if simulator is None:
            raise ValueError("Must specify simulator when using system-verilog"
                             " target")
        if simulator not in {"vcs", "ncsim", "iverilog", "vivado"}:
            raise ValueError(f"Unsupported simulator {simulator}")

        # dictionary of Read actions that will need their 'value's set
        self.read_dict = {}

        # save settings
        self.simulator = simulator
        self.timescale = timescale
        self.clock_step_delay = clock_step_delay
        self.num_cycles = num_cycles
        self.clock_drivers = []
        self.dump_waveforms = dump_waveforms
        if dump_vcd is not None:
            warnings.warn("tester.compile_and_run parameter dump_vcd is "
                          "deprecated; use dump_waveforms instead.",
                          DeprecationWarning)
            self.dump_waveforms = dump_vcd
        self.no_warning = no_warning
        self.declarations = {}  # dictionary keyed by signal name
        self.assigns = {}  # dictionary keyed by LHS name
        self.sim_env = sim_env if sim_env is not None else {}
        self.sim_env.update(os.environ)
        self.ext_model_file = ext_model_file
        self.ext_libs = ext_libs if ext_libs is not None else []
        self.defines = defines if defines is not None else {}
        self.flags = flags if flags is not None else []
        self.inc_dirs = inc_dirs if inc_dirs is not None else []
        self.ext_test_bench = ext_test_bench
        self.top_module = top_module
        self.use_input_wires = use_input_wires
        self.parameters = parameters if parameters is not None else {}
        self.disp_type = disp_type
        self.read_tag = read_tag
        self.waveform_file = waveform_file
        self.use_sva = use_sva
        if self.waveform_file is None and self.dump_waveforms:
            if self.simulator == "vcs":
                self.waveform_file = "waveforms.vpd"
            elif self.simulator in {"ncsim", "iverilog", "vivado"}:
                self.waveform_file = "waveforms.vcd"
            else:
                raise NotImplementedError(self.simulator)
        self.use_kratos = use_kratos
        self.skip_run = skip_run
        self.no_top_module = no_top_module
        # check to see if runtime is installed
        if use_kratos:
            import sys
            assert sys.platform == "linux" or sys.platform == "linux2",\
                "Currently only linux is supported"
            if not fault.util.has_kratos_runtime():
                raise ImportError("Cannot find kratos-runtime in the system. "
                                  "Please do \"pip install kratos-runtime\" "
                                  "to install.")
        self.includes = []

    def add_decl(self, type_, name, exist_ok=False):
        if str(name) in self.declarations:
            if exist_ok:
                pass
            else:
                raise Exception(f'A declaration of name {name} already exists.')  # noqa
        else:
            # Note that order is preserved with Python 3.7 dictionary behavior
            self.declarations[str(name)] = (type_, name)

    def add_assign(self, lhs, rhs):
        if str(lhs) in self.assigns:
            raise Exception(f'The LHS signal {lhs} has already been assigned.')
        else:
            # Note that order is preserved with Python 3.7 dictionary behavior
            self.assigns[str(lhs)] = (lhs, rhs)

    def make_name(self, port):
        if isinstance(port, PortWrapper):
            port = port.select_path
        if isinstance(port, SelectPath):
            if len(port) > 2:
                name = f"dut.{port.system_verilog_path}"
            else:
                # Top level ports assign to the external reg
                name = verilog_name(port[-1].name)
        elif isinstance(port, fault.WrappedVerilogInternalPort):
            name = f"dut.{port.path}"
        else:
            name = verilog_name(port.name)
        return name

    def process_peek(self, value):
        if isinstance(value.port, fault.WrappedVerilogInternalPort):
            return f"dut.{value.port.path}"
        else:
            return f"{value.port.name}"

    def make_var(self, i, action):
        if isinstance(action._type, AbstractBitVectorMeta):
            self.add_decl(f'reg [{action._type.size - 1}:0]', action.name)
            return []
        raise NotImplementedError(action._type)

    def make_file_scan_format(self, i, action):
        var_args = ", ".join(f"{var.name}" for var in action.args)
        fd_var = self.fd_var(action.file)
        return [f'$fscanf({fd_var}, "{action._format}", {var_args});']

    def process_value(self, port, value):
        if isinstance(value, Bit):
            value = f"1'b{int(value)}"
        elif isinstance(value, BitVector):
            value = f"{len(value)}'d{value.as_uint()}"
        elif isinstance(port, m.SInt) and value < 0:
            port_len = len(port)
            value = BitVector[port_len](value).as_uint()
            value = f"{port_len}'d{value}"
        elif value is fault.UnknownValue:
            value = "'X"
        elif value is fault.HiZ:
            value = "'Z"
        elif isinstance(value, actions.Peek):
            value = self.process_peek(value)
        elif isinstance(value, PortWrapper):
            value = f"dut.{value.select_path.system_verilog_path}"
        elif isinstance(value, actions.FileRead):
            new_value = f"{value.file.name_without_ext}_in"
            value = new_value
        elif isinstance(value, expression.Expression):
            value = f"({self.compile_expression(value)})"
        return value

    def compile_expression(self, value):
        if isinstance(value, expression.BinaryOp):
            left = self.compile_expression(value.left)
            right = self.compile_expression(value.right)
            op = value.op_str
            return f"({left}) {op} ({right})"
        elif isinstance(value, expression.UnaryOp):
            operand = self.compile_expression(value.operand)
            op = value.op_str
            return f"{op} ({operand})"
        elif isinstance(value, PortWrapper):
            return f"dut.{value.select_path.system_verilog_path}"
        elif isinstance(value, actions.Peek):
            return self.process_peek(value)
        elif isinstance(value, actions.Var):
            value = value.name
        return value

    def make_poke(self, i, action):
        name = self.make_name(action.port)
        # For now we assume that verilog can handle big ints
        value = self.process_value(action.port, action.value)
        # Build up the poke action, including delay
        retval = []
        retval += [f'{name} <= {value};']
        if action.delay is not None:
            retval += [f'#({action.delay}*1s);']
        return retval

    def make_delay(self, i, action):
        return [f'$write("MAKING DELAY\\n"); #({action.time}*1s);']

    def make_print(self, i, action):
        # build up argument list for the $write command
        args = []
        args.append(f'"{action.format_str}"')
        for port in action.ports:
            if isinstance(port, (Number, AbstractBit, AbstractBitVector)) and \
                    not isinstance(port, m.Bits):
                args.append(f'{port}')
            else:
                args.append(f'{self.make_name(port)}')

        # generate the command
        args = ', '.join(args)
        return [f'$write({args});']

    def make_read(self, i, action):
        # yes it's weird that we are using a hash of something as its key,
        # but we only get back the text of the hash so I think this is the
        # best way to get the object back from that text
        self.read_dict[hash(action)] = action

        type_ = type(action.port)
        if isinstance(type_, m.ArrayKind):
            # TODO
            raise NotImplementedError
        elif isinstance(type_, RealKind):
            format_string = '%f'
        else:
            format_string = '%d'
        text = self.read_tag.format(read_hash = hash(action), 
                value = format_string)
        #text += '\n'

        # give this the attributes of a read action
        action.format_str = text
        action.ports = [action.port]
        return self.make_print(i, action)

    def process_reads(self, text):
        def unstring(s):
            try:
                return int(s)
            except ValueError:
                pass
            try:
                return float(s)
            except ValueError:
                pass
            raise NotImplementedError(f'Cannot interpret value "{s}"')

        regex = self.read_tag.format(read_hash='(.*?)', value='(.*?)')
        for read_hash, value_str in re.findall(regex, text):
            value = unstring(value_str)
            self.read_dict[int(read_hash)].value = value

    def make_loop(self, i, action):
        # loop variable has to be declared outside of the loop
        self.add_decl('integer', action.loop_var, exist_ok=True)
        return super().make_loop(i, action)

    def make_file_open(self, i, action):
        # make sure the file mode is supported
        if not is_valid_file_mode(action.file.mode):
            raise NotImplementedError(action.file.mode)

        # declare the file read variable if the file mode allows reading
        if file_mode_allows_reading(action.file.mode):
            bit_size = (action.file.chunk_size * 8) - 1
            in_ = self.in_var(action.file)
            self.add_decl(f'reg [{bit_size}:0]', in_)

        # declare the file descriptor variable
        fd = self.fd_var(action.file)
        self.add_decl('integer', fd)

        # return the command
        return [f'{fd} = $fopen("{action.file.name}", "{action.file.mode}");']

    def make_file_close(self, i, action):
        fd = self.fd_var(action.file)
        return [f'$fclose({fd});']

    def make_file_read(self, i, action):
        assert file_mode_allows_reading(action.file.mode), \
            f'File mode "{action.file.mode}" is not compatible with reading.'

        idx = '__i'
        fd = self.fd_var(action.file)
        in_ = self.in_var(action.file)

        return self.generate_action_code(i, [
            f'{in_} = 0;',
            Loop(loop_var=idx,
                 n_iter=action.file.chunk_size,
                 count='down' if action.file.endianness == 'big' else 'up',
                 actions=[
                     f'{in_} |= $fgetc({fd}) << (8 * {idx});'
                 ])
        ])

    def write_byte(self, fd, expr):
        if self.simulator == 'iverilog':
            return f'$fputc({expr}, {fd});'
        else:
            return f'$fwrite({fd}, "%c", {expr});'

    def make_file_write(self, i, action):
        assert file_mode_allows_writing(action.file.mode), \
            f'File mode "{action.file.mode}" is not compatible with writing.'

        idx = '__i'
        fd = self.fd_var(action.file)
        value = self.make_name(action.value)
        byte_expr = f"({value} >> (8 * {idx})) & 8'hFF"

        return self.generate_action_code(i, [
            Loop(loop_var=idx,
                 n_iter=action.file.chunk_size,
                 count='down' if action.file.endianness == 'big' else 'up',
                 actions=[
                     self.write_byte(fd, byte_expr)
                 ])
        ])

    def make_get_value(self, i, action):
        fd_var = self.fd_var(self.value_file)
        fmt = action.get_format()
        value = self.make_name(action.port)
        return [f'$fwrite({fd_var}, "{fmt}\\n", {value});']

    def make_assert(self, i, action):
        expr_str = self.compile_expression(action.expr)
        if self.use_sva:
            return [f'assert ({expr_str}) else $error("{expr_str} failed");']
        else:
            return [f'if (!({expr_str})) $error("{expr_str} failed");']

    def make_expect(self, i, action):
        # don't do anything if any value is OK
        if value_utils.is_any(action.value):
            return []

        # determine the exact name of the signal
        name = self.make_name(action.port)

        # TODO: add something like "make_read_name" and "make_write_name"
        # so that reading inout signals has more uniform behavior across
        # expect, peek, etc.
        if actions.is_inout(action.port):
            name = self.input_wire(name)

        # determine the name of the signal for debugging purposes
        if isinstance(action.port, SelectPath):
            debug_name = action.port[-1].name
        elif isinstance(action.port, fault.WrappedVerilogInternalPort):
            debug_name = name
        else:
            debug_name = action.port.name

        # determine the value to be checked
        value = self.process_value(action.port, action.value)

        # determine the condition and error body
        err_hdr = ''
        err_hdr += f'Failed on action={i} checking port {debug_name}'
        if action.traceback is not None:
            err_hdr += f' with traceback {action.traceback}'
        if action.above is not None:
            if action.below is not None:
                # must be in range
                cond = f'(({action.above} <= {name}) && ({name} <= {action.below}))'  # noqa
                err_msg = 'Expected %0f to %0f, got %0f'
                err_args = [action.above, action.below, name]
            else:
                # must be above
                cond = f'({action.above} <= {name})'
                err_msg = 'Expected above %0f, got %0f'
                err_args = [action.above, name]
        else:
            if action.below is not None:
                # must be below
                cond = f'({name} <= {action.below})'
                err_msg = 'Expected below %0f, got %0f'
                err_args = [action.below, name]
            else:
                # equality comparison
                if action.strict:
                    cond = f'({name} === {value})'
                else:
                    cond = f'({name} == {value})'
                err_msg = 'Expected %x, got %x'
                err_args = [value, name]

        # construct the body of the $error call
        err_fmt_str = f'"{err_hdr}.  {err_msg}."'
        err_body = [err_fmt_str] + err_args
        err_body = ', '.join([str(elem) for elem in err_body])

        if self.use_sva:
            return [f'assert ({cond}) else $error({err_body});']
        else:
            # return a snippet of verilog implementing the assertion
            return self.make_if(i, If(f'!{cond}', [f'$error({err_body});']))

    def make_eval(self, i, action):
        # Emulate eval by inserting a delay
        return ['#1;']

    def make_step(self, i, action):
        name = verilog_name(action.clock.name)
        code = []
        for step in range(action.steps):
            code.append(f"#{self.clock_step_delay} {name} ^= 1;")
        return code

    def generate_recursive_port_code(self, name, type_, power_args):
        port_list = []
        if issubclass(type_, m.Array):
            for j in range(type_.N):
                result = self.generate_port_code(
                    name + "_" + str(j), type_.T, power_args
                )
                port_list.extend(result)
        elif issubclass(type_, m.Tuple):
            for k, t in zip(type_.keys(), type_.types()):
                result = self.generate_port_code(
                    name + "_" + str(k), t, power_args
                )
                port_list.extend(result)
        return port_list

    def generate_port_code(self, name, type_, power_args):
        is_array_of_non_bits = issubclass(type_, m.Array) and \
            not issubclass(type_.T, m.Bit)
        if is_array_of_non_bits or issubclass(type_, m.Tuple):
            return self.generate_recursive_port_code(name, type_, power_args)
        else:
            width_str = ""
            connect_to = f"{name}"
            if issubclass(type_, m.Array) and \
                    issubclass(type_.T, m.Digital):
                width_str = f" [{len(type_) - 1}:0]"
            if isinstance(type_, RealKind):
                print('name,type', name, type_)
                if getattr(getattr(self.circuit, name), 'representation', None) == 'mlingua':
                    t = "pwl"
                else:
                    t = "real"
            elif name in power_args.get("supply0s", []):
                t = "supply0"
            elif name in power_args.get("supply1s", []):
                t = "supply1"
            elif name in power_args.get("tris", []):
                t = "tri"
            elif type_.is_output():
                t = "wire"
            elif type_.is_inout() or \
                    (type_.is_input() and self.use_input_wires):
                # declare a reg and assign it to a wire
                # that wire will then be connected to the
                # DUT pin
                connect_to = self.input_wire(name)
                self.add_decl(f'reg{width_str}', f'{name}')
                self.add_decl(f'wire{width_str}', f'{connect_to}')
                self.add_assign(f'{connect_to}', f'{name}')

                # set the signal type to None to avoid re-declaring
                # connect_to
                t = None
            elif type_.is_input():
                t = "reg"
            else:
                raise NotImplementedError()

            # declare the signal that will be connected to the pin, if needed
            if t is not None:
                self.add_decl(f'{t}{width_str}', f'{connect_to}')

            # return the wiring statement describing how the testbench signal
            # is connected to the DUT
            return [f".{name}({connect_to})"]

    def generate_code(self, actions, power_args):
        # format the port list
        port_list = []
        for name, type_ in self.circuit.IO.ports.items():
            result = self.generate_port_code(name, type_, power_args)
            port_list.extend(result)
        port_list = f',\n{2*self.TAB}'.join(port_list)

        # build up the body of the initial block
        initial_body = []

        # set up probing
        if self.dump_waveforms and self.simulator == "vcs":
            print('vcs')
            initial_body += [f'$vcdplusfile("{self.waveform_file}");',
                             f'$vcdpluson();',
                             f'$vcdplusmemon();']
        elif self.dump_waveforms and self.simulator in {"iverilog", "vivado"}:
            # https://iverilog.fandom.com/wiki/GTKWAVE
            initial_body += [f'$dumpfile("{self.waveform_file}");',
                             f'$dumpvars(0, dut);']

        # if we're using the GetValue feature, then we need to open a file to
        # which GetValue results will be written
        if any(isinstance(action, GetValue) for action in actions):
            actions = [FileOpen(self.value_file)] + actions
            actions += [FileClose(self.value_file)]
            
            # check for reading in other domains
            domain_read_ports = set()
            for action in actions:
                if not isinstance(action, GetValue):
                    continue
                if type(action.params) == dict and 'style' in action.params:
                    domain_read_ports.add( action.port)
            for port in domain_read_ports:
                print('Interesting read on', port)
                # TODO in the future, if not self.dump_waveforms, we need to dump this port anyway
                pass

        # handle all of user-specified actions in the testbench
        for i, action in enumerate(actions):
            initial_body += self.generate_action_code(i, action)

        # format the paramter list
        param_list = [f'.{name}({value})'
                      for name, value in self.parameters.items()]
        param_list = f',\n{2*self.TAB}'.join(param_list)

        # add proper indentation and newlines to strings in the initial body
        initial_body = [f'{2*self.TAB}{elem}' for elem in initial_body]
        initial_body = '\n'.join(initial_body)

        # format declarations
        declarations = [f'{self.TAB}{type_} {name};'
                        for type_, name in self.declarations.values()]
        declarations = '\n'.join(declarations)

        # format assignments
        assigns = [f'{self.TAB}assign {lhs}' \
                   f'={rhs};'
                   for lhs, rhs in self.assigns.values()]
        assigns = '\n'.join(assigns)

        # add timescale
        timescale = f'`timescale {self.timescale}'
        
        # add includes
        includes = '\n'.join(f'`include "{f}"' for f in self.includes)

        clock_drivers = self.TAB + "\n{self.TAB}".join(self.clock_drivers)

        # fill out values in the testbench template
        src = src_tpl.format(
            includes=includes,
            timescale=timescale,
            declarations=declarations,
            clock_drivers=clock_drivers,
            assigns=assigns,
            initial_body=initial_body,
            port_list=port_list,
            param_list=param_list,
            circuit_name=self.circuit_name,
            top_module=self.top_module
        )

        # return the string representing the system-verilog testbench
        return src

    def run(self, actions, power_args=None):
        # set defaults
        power_args = power_args if power_args is not None else {}

        # assemble list of sources files
        vlog_srcs = []
        if not self.ext_test_bench:
            tb_file = self.write_test_bench(actions=actions,
                                            power_args=power_args)
            vlog_srcs += [tb_file]
        if not self.ext_model_file:
            vlog_srcs += [self.verilog_file]
        vlog_srcs += self.include_verilog_libraries

        # generate simulator commands
        if self.simulator == 'ncsim':
            # Compile and run simulation
            cmd_file = self.write_ncsim_tcl()
            sim_cmd = self.ncsim_cmd(sources=vlog_srcs, cmd_file=cmd_file)
            sim_err_str = None
            # Skip "bin_cmd"
            bin_cmd = None
            bin_err_str = None
        elif self.simulator == 'vivado':
            # Compile and run simulation
            cmd_file = self.write_vivado_tcl(sources=vlog_srcs)
            sim_cmd = self.vivado_cmd(cmd_file=cmd_file)
            sim_err_str = ['CRITICAL WARNING', 'ERROR', 'Fatal', 'Error']
            # Skip "bin_cmd"
            bin_cmd = None
            bin_err_str = None
        elif self.simulator == 'vcs':
            # Compile simulation
            # TODO: what error strings are expected at this stage?
            sim_cmd, bin_file = self.vcs_cmd(sources=vlog_srcs)
            sim_err_str = None
            # Run simulation
            bin_cmd = [bin_file]
            bin_err_str = 'Error'
        elif self.simulator == 'iverilog':
            # Compile simulation
            sim_cmd, bin_file = self.iverilog_cmd(sources=vlog_srcs)
            sim_err_str = ['syntax error', 'I give up.']
            # Run simulation
            bin_cmd = ['vvp', '-N', bin_file]
            bin_err_str = 'ERROR'
        else:
            raise NotImplementedError(self.simulator)

        # link the library over if using kratos to debug
        if self.use_kratos:
            self.link_kratos_lib()

        if self.skip_run:
            return

        # compile the simulation
        completed_sim = subprocess_run(sim_cmd, cwd=self.directory, env=self.sim_env,
                       err_str=sim_err_str, disp_type=self.disp_type)

        # run the simulation binary (if applicable)
        if bin_cmd is not None:
            subprocess_run(bin_cmd, cwd=self.directory, env=self.sim_env,
                           err_str=bin_err_str, disp_type=self.disp_type)

        # post-process GetValue actions
        self.post_process_get_value_actions(actions)

        # post-process Read actions
        # TODO doesn't work with a separate simulation binary
        result_text = completed_sim.stdout
        self.process_reads(result_text)

    def write_test_bench(self, actions, power_args):
        # determine the path of the testbench file
        tb_file = self.directory / Path(f'{self.circuit_name}_tb.sv')
        tb_file = tb_file.absolute()

        # generate source code of test bench
        src = self.generate_code(actions, power_args)

        # If there's an old test bench file, ncsim might not recompile based on
        # the timestamp (1s granularity), see
        # https://github.com/StanfordAHA/lassen/issues/111
        # so we check if the new/old file have the same timestamp and edit them
        # to force an ncsim recompile
        check_timestamp = os.path.isfile(tb_file)
        if check_timestamp:
            check_timestamp = True
            old_stat_result = os.stat(tb_file)
            old_times = (old_stat_result.st_atime, old_stat_result.st_mtime)
        with open(tb_file, "w") as f:
            f.write(src)
        if check_timestamp:
            new_stat_result = os.stat(tb_file)
            new_times = (new_stat_result.st_atime, new_stat_result.st_mtime)
            if old_times[0] <= new_times[0] or new_times[1] <= old_times[1]:
                new_times = (old_times[0] + 1, old_times[1] + 1)
                os.utime(tb_file, times=new_times)

        # return the path to the testbench location
        return tb_file

    @staticmethod
    def input_wire(name):
        return f'__{name}_wire'

    def link_kratos_lib(self):
        from kratos_runtime import get_lib_path
        lib_path = get_lib_path()
        dst_path = os.path.join(self.directory, os.path.basename(lib_path))
        if not os.path.isfile(dst_path):
            os.symlink(lib_path, dst_path)
        # also add the directory to the current LD_LIBRARY_PATH
        self.sim_env["LD_LIBRARY_PATH"] = os.path.abspath(self.directory)

    def write_ncsim_tcl(self):
        # construct the TCL commands to run the Incisive/Xcelium simulation
        tcl_cmds = []
        if self.dump_waveforms:
            tcl_cmds += [f'database -open -vcd vcddb -into {self.waveform_file} -default -timescale ps']  # noqa
            tcl_cmds += [f'probe -create -all -vcd -depth all']
        tcl_cmds += [f'run {self.num_cycles}ns']
        tcl_cmds += [f'quit']

        # write the command file
        cmd_file = Path(f'{self.circuit_name}_cmd.tcl')
        with open(self.directory / cmd_file, 'w') as f:
            f.write('\n'.join(tcl_cmds))

        # return the path to the command file
        return cmd_file

    def write_vivado_tcl(self, sources=None, proj_name='project', proj_dir=None,
                         proj_part=None):
        # set defaults
        if sources is None:
            sources = []
        if proj_dir is None:
            proj_dir = f'{proj_name}'

        # build up a list of commands to run a simulation with Vivado
        tcl_cmds = []

        # create the project
        create_proj = f'create_project -force {{{proj_name}}} {{{proj_dir}}}'
        if proj_part is not None:
            create_proj += f' -part {{{proj_part}}}'
        tcl_cmds += [create_proj]

        # add source files and library files
        vlog_add_files = []
        vlog_add_files += [f'{{{src}}}' for src in sources]
        vlog_add_files += [f'{{{lib}}}' for lib in self.ext_libs]
        if len(vlog_add_files) > 0:
            vlog_add_files = ' '.join(vlog_add_files)
            tcl_cmds += [f'add_files [list {vlog_add_files}]']

        # add include file search paths
        if len(self.inc_dirs) > 0:
            vlog_inc_dirs = ' '.join(f'{{{dir_}}}' for dir_ in self.inc_dirs)
            vlog_inc_dirs = f'[list {vlog_inc_dirs}]'
            tcl_cmds += [f'set_property include_dirs {vlog_inc_dirs} [get_fileset sim_1]']  # noqa

        # add verilog `defines
        vlog_defs = []
        for key, val in self.defines.items():
            if val is not None:
                vlog_defs += [f'{{{key}={val}}}']
            else:
                vlog_defs += [f'{{{key}}}']
        if len(vlog_defs) > 0:
            vlog_defs = ' '.join(vlog_defs)
            vlog_defs = f'[list {vlog_defs}]'
            tcl_cmds += [f'set_property -name verilog_define -value {vlog_defs} -objects [get_fileset sim_1]']  # noqa

        # set the name of the top module
        if not self.no_top_module:
            tcl_cmds += [f'set_property -name top -value {{{self.top_module}}} -objects [get_fileset sim_1]']  # noqa
        else:
            tcl_cmds += ['update_compile_order -fileset sim_1']

        # run until $finish (as opposed to running for a certain amount of time)
        tcl_cmds += [f'set_property -name xsim.simulate.runtime -value -all -objects [get_fileset sim_1]']  # noqa

        # run the simulation
        tcl_cmds += ['launch_simulation']

        # write the command file
        cmd_file = Path(f'{self.circuit_name}_cmd.tcl')
        with open(self.directory / cmd_file, 'w') as f:
            f.write('\n'.join(tcl_cmds))

        # return the path to the command file
        return cmd_file

    def def_args(self, prefix):
        retval = []
        for key, val in self.defines.items():
            def_arg = f'{prefix}{key}'
            if val is not None:
                def_arg += f'={val}'
            retval += [def_arg]
        return retval

    def ncsim_cmd(self, sources, cmd_file):
        cmd = []

        # binary name
        cmd += ['irun']

        # add any extra flags
        cmd += self.flags

        # send name of top module to the simulator
        if not self.no_top_module:
            cmd += ['-top', f'{self.top_module}']

        # timescale
        cmd += ['-timescale', f'{self.timescale}']

        # TCL commands
        cmd += ['-input', f'{cmd_file}']

        # source files
        cmd += [f'{src}' for src in sources]

        # library files
        for lib in self.ext_libs:
            cmd += ['-v', f'{lib}']

        # include directory search path
        for dir_ in self.inc_dirs:
            cmd += ['-incdir', f'{dir_}']

        # define variables
        cmd += self.def_args(prefix='+define+')

        # misc flags
        if self.dump_waveforms:
            cmd += ["-access", "r"]
        cmd += ['-notimingchecks']
        if self.no_warning:
            cmd += ['-neverwarn']

        # kratos flags
        if self.use_kratos:
            from kratos_runtime import get_ncsim_flag
            cmd += get_ncsim_flag().split()

        # coverage flags
        if self.coverage:
            cmd += ["-coverage", "b", "-covoverwrite"]

        # return arg list
        return cmd

    def vivado_cmd(self, cmd_file):
        cmd = []

        # binary name
        cmd += ['vivado']

        # add any extra flags
        cmd += self.flags

        # run from an external script
        cmd += ['-mode', 'batch']

        # specify path to script
        cmd += ['-source', f'{cmd_file}']

        # turn off annoying output
        cmd += ['-nolog']
        cmd += ['-nojournal']

        # return arg list
        return cmd

    def vcs_cmd(self, sources):
        cmd = []

        # binary name
        cmd += ['vcs']

        # add any extra flags
        cmd += self.flags

        # timescale
        cmd += [f'-timescale={self.timescale}']

        # source files
        cmd += [f'{src}' for src in sources]

        # library files
        for lib in self.ext_libs:
            cmd += ['-v', f'{lib}']

        # include directory search path
        for dir_ in self.inc_dirs:
            cmd += [f'+incdir+{dir_}']

        # define variables
        cmd += self.def_args(prefix='+define+')

        # misc flags
        cmd += ['-sverilog']
        cmd += ['-full64']
        cmd += ['+v2k']
        cmd += ['-LDFLAGS']
        cmd += ['-Wl,--no-as-needed']

        # kratos flags
        if self.use_kratos:
            # +vpi -load libkratos-runtime.so:initialize_runtime_vpi -acc+=rw
            from kratos_runtime import get_vcs_flag
            cmd += get_vcs_flag().split()

        # not supported yet
        if self.coverage:
            raise NotImplementedError("coverage in vcs is not implemented yet")

        if self.dump_waveforms:
            cmd += ['+vcs+vcdpluson', '-debug_pp']

        # specify top module
        if not self.no_top_module:
            cmd += ['-top', f'{self.top_module}']

        # return arg list and binary file location
        return cmd, './simv'

    def iverilog_cmd(self, sources):
        cmd = []

        # binary name
        cmd += ['iverilog']

        # add any extra flags
        cmd += self.flags

        # output file
        bin_file = f'{self.circuit_name}_tb'
        cmd += [f'-o{bin_file}']

        # look for *.v and *.sv files, if we're using library directories
        if len(self.ext_libs) > 0:
            cmd += ['-Y.v', '-Y.sv']

        # Icarus verilog does not have an option like "-v" that allows
        # individual files to be included, so the best we can do is gather a
        # list of unique library directories
        unq_lib_dirs = {}
        for lib in self.ext_libs:
            parent_dir = Path(lib).parent
            if parent_dir not in unq_lib_dirs:
                unq_lib_dirs[parent_dir] = None
        cmd += [f'-y{unq_lib_dir}' for unq_lib_dir in unq_lib_dirs]

        # include directory search path
        for dir_ in self.inc_dirs:
            cmd += [f'-I{dir_}']

        # define variables
        cmd += self.def_args(prefix='-D')

        # misc flags
        cmd += ['-g2012']

        # source files
        cmd += [f'{src}' for src in sources]

        # set the top module
        if not self.no_top_module:
            cmd += ['-s', f'{self.top_module}']

        # return arg list and binary file location
        return cmd, bin_file


class SynchronousSystemVerilogTarget(SystemVerilogTarget):
    def __init__(self, *args, clock=None, **kwargs):
        if clock is None:
            raise ValueError("Clock required")

        super().__init__(*args, **kwargs)
        name = verilog_name(clock.name)
        self.clock_drivers.append(
            f"always #{self.clock_step_delay} {name} = ~{name};"
        )

    def make_step(self, i, action):
        return [f"#{self.clock_step_delay * action.steps}"]<|MERGE_RESOLUTION|>--- conflicted
+++ resolved
@@ -64,12 +64,7 @@
                  ext_test_bench=False, top_module=None, ext_srcs=None,
                  use_input_wires=False, parameters=None, disp_type='on_error',
                  waveform_file=None, coverage=False, use_kratos=False,
-<<<<<<< HEAD
-                 use_sva=False, skip_run=False, 
-                 read_tag='fault_read<{read_hash}><{value}>'):
-=======
                  use_sva=False, skip_run=False, no_top_module=False):
->>>>>>> f98beb7c
         """
         circuit: a magma circuit
 
@@ -142,8 +137,6 @@
                    is an error.  If 'realtime', print out STDOUT as lines come
                    in, then print STDERR after the process completes.
 
-        read_tag: Text tag for formatting read action hashes and values dumped
-                  by the simulator.
         dump_waveforms: Enable tracing of internal values
 
         waveform_file: name of file to dump waveforms (default is
@@ -196,9 +189,6 @@
                              " target")
         if simulator not in {"vcs", "ncsim", "iverilog", "vivado"}:
             raise ValueError(f"Unsupported simulator {simulator}")
-
-        # dictionary of Read actions that will need their 'value's set
-        self.read_dict = {}
 
         # save settings
         self.simulator = simulator
@@ -227,7 +217,6 @@
         self.use_input_wires = use_input_wires
         self.parameters = parameters if parameters is not None else {}
         self.disp_type = disp_type
-        self.read_tag = read_tag
         self.waveform_file = waveform_file
         self.use_sva = use_sva
         if self.waveform_file is None and self.dump_waveforms:
@@ -370,46 +359,6 @@
         # generate the command
         args = ', '.join(args)
         return [f'$write({args});']
-
-    def make_read(self, i, action):
-        # yes it's weird that we are using a hash of something as its key,
-        # but we only get back the text of the hash so I think this is the
-        # best way to get the object back from that text
-        self.read_dict[hash(action)] = action
-
-        type_ = type(action.port)
-        if isinstance(type_, m.ArrayKind):
-            # TODO
-            raise NotImplementedError
-        elif isinstance(type_, RealKind):
-            format_string = '%f'
-        else:
-            format_string = '%d'
-        text = self.read_tag.format(read_hash = hash(action), 
-                value = format_string)
-        #text += '\n'
-
-        # give this the attributes of a read action
-        action.format_str = text
-        action.ports = [action.port]
-        return self.make_print(i, action)
-
-    def process_reads(self, text):
-        def unstring(s):
-            try:
-                return int(s)
-            except ValueError:
-                pass
-            try:
-                return float(s)
-            except ValueError:
-                pass
-            raise NotImplementedError(f'Cannot interpret value "{s}"')
-
-        regex = self.read_tag.format(read_hash='(.*?)', value='(.*?)')
-        for read_hash, value_str in re.findall(regex, text):
-            value = unstring(value_str)
-            self.read_dict[int(read_hash)].value = value
 
     def make_loop(self, i, action):
         # loop variable has to be declared outside of the loop
@@ -795,10 +744,6 @@
         # post-process GetValue actions
         self.post_process_get_value_actions(actions)
 
-        # post-process Read actions
-        # TODO doesn't work with a separate simulation binary
-        result_text = completed_sim.stdout
-        self.process_reads(result_text)
 
     def write_test_bench(self, actions, power_args):
         # determine the path of the testbench file
