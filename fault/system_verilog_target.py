--- conflicted
+++ resolved
@@ -8,11 +8,8 @@
 import subprocess
 from fault.wrapper import PortWrapper
 import fault
-<<<<<<< HEAD
 import fault.expression as expression
-=======
 import os
->>>>>>> caf00970
 
 
 src_tpl = """\
