--- conflicted
+++ resolved
@@ -519,12 +519,7 @@
         # Runs a subprocess in the user-specified directory with
         # the user-specified environment.
 
-<<<<<<< HEAD
         logging.info(f"Running command: {' '.join(args)}")
-=======
-        logging.info(f'Running command: {args}')
-
->>>>>>> 8e6e0267
         result = subprocess.run(args, cwd=self.directory,
                                 capture_output=True, env=self.sim_env)
 
