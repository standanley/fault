import os
import shutil
from pathlib import Path
from copy import copy
import magma as m
import fault
import hwtypes
import numpy as np
from fault.target import Target
from fault.spice import SpiceNetlist
from fault.real_type import RealInOut
from fault.result_parse import nut_parse, hspice_parse, psf_parse
from fault.subprocess_run import subprocess_run
from fault.pwl import pwc_to_pwl
<<<<<<< HEAD
from fault.actions import Poke, Expect, Delay, Print, Read
from fault.select_path import SelectPath
from fault.background_poke import process_action_list
=======
from fault.actions import Poke, Expect, Delay, Print, GetValue, Eval
from fault.select_path import SelectPath
from .fault_errors import A2DError, ExpectError
>>>>>>> 716e7e90

try:
    from decida.SimulatorNetlist import SimulatorNetlist
    import numpy as np
except ModuleNotFoundError:
    print('Failed to import DeCiDa or Numpy for SpiceTarget.')

# edge finder is used for measuring phase, freq, etc.
class EdgeNotFoundError(Exception):
    pass

class CompiledSpiceActions:
<<<<<<< HEAD
    def __init__(self, pwls, checks, prints, reads, stop_time, saves):
=======
    def __init__(self, pwls, checks, prints, stop_time, saves, gets):
>>>>>>> 716e7e90
        self.pwls = pwls
        self.checks = checks
        self.prints = prints
        self.reads = reads
        self.stop_time = stop_time
        self.saves = saves
        self.gets = gets


def DeclareFromSpice(file_name, subckt_name=None, mode='digital'):
    # parse the netlist
    spice_model_path = Path(file_name).resolve()
    parser = SimulatorNetlist(f'{spice_model_path}')

    # use the first subcircuit defined if none is specified
    if subckt_name is None:
        subckts = parser.get('subckts')
        if len(subckts) == 0:
            raise Exception(f'Could not find any circuit definitions in {file_name}.')  # noqa
        else:
            subckt_name = parser.get('subckts')[0]

    # get the port list for the subcircuit
    search_name = f'{subckt_name}'.lower()
    ports = parser.get_subckt(search_name, detail='ports')

    # declare the circuit and return it
    args = []
    args += [subckt_name]
    for port in ports:
        args += [f'{port}']
        if mode == 'digital':
            args += [m.BitInOut]
        elif mode == 'analog':
            args += [RealInOut]
        else:
            raise ValueError(f'Unknown mode: {mode}')

    # Declare spice circuit and specify source location
    circuit = m.DeclareCircuit(*args)
    circuit.spice_model_path = spice_model_path

    # Return the circuit
    return circuit


MONTE_CARLO_SPECTRE = '''\
mc1 montecarlo variations={variations} savefamilyplots=yes numruns={numruns} {{
    tran1 tran start=0 stop={stop}
}}
'''


class SpiceTarget(Target):
    def __init__(self, circuit, directory="build/", simulator='ngspice',
                 vsup=1.0, rout=1, model_paths=None, sim_env=None,
<<<<<<< HEAD
                 t_step=None, clock_step_delay=5e-9, t_tr=0.2e-9, vil_rel=0.4,
                 vih_rel=0.6, rz=1e9, conn_order='alpha', bus_delim='<>',
                 bus_order='descend', flags=None, ic=None,
                 disp_type='on_error'):
=======
                 t_step=None, clock_step_delay=5, t_tr=0.2e-9, vil_rel=0.4,
                 vih_rel=0.6, rz=1e9, conn_order='parse', bus_delim='<>',
                 bus_order='descend', flags=None, ic=None, cap_loads=None,
                 disp_type='on_error', mc_runs=0, mc_variations='all',
                 vol_rel=0.1, voh_rel=0.9, no_run=False, uic=None):
>>>>>>> 716e7e90
        """
        circuit: a magma circuit

        directory: directory to use for generating collateral, buildling, and
                   running simulator

        simulator: "ngspice" or "spectre" or "hspice"

        stop_time: simulation time passed to the analog solver.  must be
                   longer than the mixed-signal simulation duration, or
                   simulation will end before encountering $finish.

        vsup: supply voltage assumed for D/A and A/D conversions

        rout: output resistance assumed for D/A conversions

        sim_env: Environment variable definitions to use when running the
                 simulator.  If not provided, the value from os.environ will
                 be used.

        clock_step_delay: Set the number of steps to delay for each step of the
                          clock

        t_step: Hint for simulator as to the printing interval.

        t_tr: transition time for poke statements

        vil_rel: Input "0" level, as a fraction of the supply.

        vih_rel: Input "1" level, as a fraction of the supply.

        rz: resistance of voltage stimulus when set to fault.HiZ

        conn_order: If 'alpha', connect pins in alphabetical order.  If
                    'parse', parse through model_paths looking for the
                    subcircuit definition to determine the pin order.

        bus_delim: '<>', '[]', or '_' indicating bus styles "a<3>", "b[2]",
                   c_1.

        bus_order: 'descend' or 'ascend', indicating whether buses are
                   order from largest to smallest or smallest to largest,
                   respectively.

        flags: List of additional arguments that should be passed to the
               simulator.

        cap_loads: Dictionary mapping device ports to capacitive loads
                   that should be added to those ports.

        disp_type: 'on_error', 'realtime'.  If 'on_error', only print if there
                   is an error.  If 'realtime', print out STDOUT as lines come
                   in, then print STDERR after the process completes.

        mc_runs: Number of Monte-Carlo runs for the simulation (defaults to
                 zero, meaning that Monte-Carlo simulation will not be used.

        mc_variations: 'process', 'mismatch', or 'all'.  Defaults to 'all'.

        vol_rel: Falling edge threshold as a fraction of vsup

        voh_rel: Rising edge threshold as a fraction of vsup

        no_run: If True, don't actually run the simulation.

        uic: If True, use initial conditions.  If not specified, "uic" is True
             if any initial conditions are specified, and is false otherwise.
        """
        # call the super constructor
        super().__init__(circuit)

        # sanity check
        if simulator not in {'ngspice', 'spectre', 'hspice'}:
            raise ValueError(f'Unsupported simulator {simulator}')

        # set model_paths
        if model_paths is None:
            model_paths = []
        if hasattr(circuit, 'spice_model_path'):
            model_paths = [f'{circuit.spice_model_path}'] + model_paths

        # make directory if needed
        os.makedirs(directory, exist_ok=True)

        # save settings
        self.directory = directory
        self.simulator = simulator
        self.vsup = vsup
        self.rout = rout
        self.model_paths = model_paths
        self.sim_env = sim_env
        self.t_step = t_step
        self.clock_step_delay = clock_step_delay
        self.t_tr = t_tr
        self.vil_rel = vil_rel
        self.vih_rel = vih_rel
        self.rz = rz
        self.conn_order = conn_order
        self.bus_delim = bus_delim
        self.bus_order = bus_order
        self.flags = flags if flags is not None else []
        self.ic = ic if ic is not None else {}
        self.cap_loads = cap_loads if cap_loads is not None else {}
        self.disp_type = disp_type
        self.mc_variations = mc_variations
        self.mc_runs = mc_runs
        self.vol_rel = vol_rel
        self.voh_rel = voh_rel
        self.no_run = no_run

        # set default for "uic"
        if uic is None:
            if len(self.ic) > 0:
                uic = True
            else:
                uic = False
        self.uic = uic

        # set list of signals to save
        self.saves = set()
        for name, port in self.circuit.interface.ports.items():
            if isinstance(port, m.BitsType):
                for k in range(len(port)):
                    self.saves.add(self.bit_from_bus(name, k))
            else:
                self.saves.add(f'{name}')

    def run(self, actions):
        # expand background pokes into regular pokes
        actions = process_action_list(actions, self.clock_step_delay)

        # compile the actions
        comp = self.compile_actions(actions)

        # write the testbench
        tb_file = self.write_test_bench(comp)

        # generate simulator commands
        if self.simulator == 'ngspice':
            cmd, raw_files = self.ngspice_cmds(tb_file)
        elif self.simulator == 'spectre':
            cmd, raw_files = self.spectre_cmds(tb_file)
        elif self.simulator == 'hspice':
            cmd, raw_files = self.hspice_cmds(tb_file)
        else:
            raise NotImplementedError(self.simulator)

        # run the simulation commands
<<<<<<< HEAD
        for sim_cmd in sim_cmds:
            res = subprocess_run(sim_cmd, cwd=self.directory, env=self.sim_env,
=======
        if not self.no_run:
            subprocess_run(cmd, cwd=self.directory, env=self.sim_env,
>>>>>>> 716e7e90
                           disp_type=self.disp_type)
            #print(res.stdout)
            stderr = res.stderr.strip()
            if stderr != '':
                print('Stderr from spice simulator:')
                print(stderr)

        # process the results
        for raw_file in raw_files:
            if self.simulator in {'ngspice'}:
                results = nut_parse(raw_file)
            elif self.simulator in {'spectre'}:
                results = psf_parse(raw_file)
            elif self.simulator in {'hspice'}:
                results = hspice_parse(raw_file)
            else:
                raise NotImplementedError(self.simulator)

<<<<<<< HEAD
        #import matplotlib.pyplot as plt
        #print(results.keys())
        #print('HELLO')
        #in_ = results['in_']
        #out = results['out']
        #plt.plot(in_.x, in_.y, '-o')
        #plt.plot(out.x, out.y, '-o')
        #plt.grid()
        #plt.show()

        # print results
        self.print_results(results=results, prints=comp.prints)

        # set values on reads
        self.process_reads(results, comp.reads)

        # check results
        self.check_results(results=results, checks=comp.checks)
=======
            # print results
            self.print_results(results=results, prints=comp.prints)

            # implement all of the gets
            self.impl_all_gets(results=results, gets=comp.gets)

            # check results
            self.check_results(results=results, checks=comp.checks)
>>>>>>> 716e7e90

    def expand_bus(self, action):
        # define bit-access function for the action's value
        # this is needed at the moment because fault.HiZ cannot
        # be used in a BitVector -- but it is still a common
        # use case to set a whole bus to HiZ
        def get_value_at_bit(k):
            if action.value is fault.HiZ:
                return fault.HiZ
            else:
                # this should work both for BitVectors and integers
                value = hwtypes.BitVector[len(action.port)](action.value)
                return value[k]

        # return a list of single-bit pokes
        retval = []

        # for each bit...
        for k in range(len(action.port)):
            # create a new action corresponding to that single bit
            # copy is used to preserve any other properties of
            # the action that are not bit-index specific (e.g.,
            # "strict" for expect).  Still, it's a bit hacky and
            # there is likely a better way...
            bit_action = copy(action)
            bit_action.port = m.Bit(name=self.bit_from_bus(action.port, k))
            bit_action.value = get_value_at_bit(k)
            retval.append(bit_action)

        # return the new list of expanded-out actions
        return retval

    def compile_actions(self, actions):
        # initialize
        t = 0
        pwc_dict = {}
        checks = []
        prints = []
<<<<<<< HEAD
        reads = []
        saves = set()
=======
        gets = []
>>>>>>> 716e7e90

        # expand buses as needed
        _actions = []
        for action in actions:
<<<<<<< HEAD
            if isinstance(action, (Poke, Expect, Read)) \
               and isinstance(action.port, m.BitsType):
=======
            if isinstance(action, (Poke, Expect)) \
               and isinstance(action.port, m.Bits):
>>>>>>> 716e7e90
                _actions += self.expand_bus(action)
            elif (isinstance(action, (Poke, Expect, Read))
                  and isinstance(action.port.name, m.ref.ArrayRef)):
                action.port = self.select_bit_from_bus(action.port)
                _actions.append(action)
            else:
                _actions.append(action)
        actions = _actions

        # loop over actions handling pokes, expects, and delays
        for action in actions:
            if isinstance(action, Poke):
                # add port to stimulus dictionary if needed
                action_port_name = f'{action.port.name}'
                if action_port_name not in pwc_dict:
                    pwc_dict[action_port_name] = ([], [])
                # determine the stimulus value, performing a digital
                # to analog conversion if needed and controlling
                # the output switch as needed
                if action.value is fault.HiZ:
                    stim_v = 0
                    stim_s = 0
                elif isinstance(action.port, m.Bit):
                    stim_v = self.vsup if action.value else 0
                    stim_s = 1
                else:
                    stim_v = action.value
                    stim_s = 1
                # add the value to the list of actions
                pwc_dict[action_port_name][0].append((t, stim_v))
                pwc_dict[action_port_name][1].append((t, stim_s))
                # increment time if desired
                if action.delay is None:
                    t += self.clock_step_delay
                else:
                    t += action.delay
            elif isinstance(action, Expect):
                checks.append((t, action))
            elif isinstance(action, Print):
                prints.append((t, action))
<<<<<<< HEAD
                for port in action.ports:
                    saves.add(f'{port.name}')
            elif isinstance(action, Read):
                reads.append((t, action))
                saves.add(f'{action.port.name}')
                # phase could be relative to another signal
                if 'ref' in action.params:
                    if isinstance(action.params['ref'].name, m.ref.ArrayRef):
                        ref = self.select_bit_from_bus(action.params['ref'])
                        action.params['ref'] = ref
                    saves.add(f'{action.params["ref"].name}')
=======
            elif isinstance(action, GetValue):
                gets.append((t, action))
>>>>>>> 716e7e90
            elif isinstance(action, Delay):
                t += action.time
            elif isinstance(action, Eval):
                continue
            else:
                raise NotImplementedError(action)

        # refactor stimulus voltages to PWL
        pwls = {}
        for name, pwc in pwc_dict.items():
            pwls[name] = (
                pwc_to_pwl(pwc=pwc[0], t_stop=t, t_tr=self.t_tr),
                pwc_to_pwl(pwc=pwc[1], t_stop=t, t_tr=self.t_tr, init=1)
            )

        # return PWL waveforms, checks to be performed, and stop time
        return CompiledSpiceActions(
            pwls=pwls,
            checks=checks,
            prints=prints,
<<<<<<< HEAD
            reads=reads,
=======
            gets=gets,
>>>>>>> 716e7e90
            stop_time=t,
            saves=self.saves
        )

    @staticmethod
    def pwl_str(pwl):
        return ' '.join(f'{t} {v}' for t, v in pwl)

    def get_ordered_ports(self):
        if self.conn_order == 'alpha':
            return self.get_alpha_ordered_ports()
        elif self.conn_order == 'parse':
            return self.get_parse_ordered_ports()
        else:
            raise Exception(f'Unknown conn_order: {self.conn_order}.')

    def bit_from_bus(self, port, k):
        if self.bus_delim == '<>':
            return f'{port}<{k}>'
        elif self.bus_delim == '[]':
            return f'{port}[{k}]'
        elif self.bus_delim == '_':
            return f'{port}_{k}'
        else:
            raise Exception(f'Unknown bus delimeter: {self.bus_delim}')

    def select_bit_from_bus(self, port):
        # The default way magma deals with naming one pin of a bus
        # does not match our spice convention. We need to get the
        # name of the original bus and index it ourselves.
        bus_name = port.name.array.name
        bus_index = port.name.index
        bit_name = self.bit_from_bus(bus_name, bus_index)
        new_port = m.BitType(name=bit_name)
        return new_port


    def get_alpha_ordered_ports(self):
        # get ports sorted in alphabetical order
        port_names = self.circuit.interface.ports.keys()
        port_names = sorted(port_names, key=lambda p: f'{p}')

        # expand out buses
        retval = []
        for port_name in port_names:
            port = self.circuit.interface.ports[port_name]
            if isinstance(port, (m.Bit, fault.RealType, fault.ElectType)):
                retval += [f'{port}']
            else:
                if self.bus_order == 'ascend':
                    bit_idx = range(len(port))
                elif self.bus_order == 'descend':
                    bit_idx = reversed(range(len(port)))
                else:
                    raise Exception(f'Unsupported bus order: {self.bus_order}')
                for k in bit_idx:
                    retval += [self.bit_from_bus(port, k)]

        # return ordered list of ports
        return retval

    def get_parse_ordered_ports(self):
        for path in self.model_paths:
            parser = SimulatorNetlist(f'{path}')
            search_name = f'{self.circuit.name}'.lower()
            if search_name in parser.get('subckts'):
                return parser.get_subckt(search_name, detail='ports')
        else:
            raise Exception(f'Could not find subcircuit {self.circuit.name}.')

    def write_test_bench(self, comp, tb_file=None):
        # create a new netlist
        netlist = SpiceNetlist()
        netlist.comment('Automatically generated file.')

        # add include files
        for file_ in self.model_paths:
            netlist.include(Path(file_).resolve())

        # instantiate the DUT
        dut_name = f'{self.circuit.name}'
        netlist.instantiate(dut_name, *self.get_ordered_ports())

        # add a capacitance to some ports if specified
        for port, val in self.cap_loads.items():
            netlist.capacitor(f'{port.name}', '0', val)

        # define the switch model
        inout_sw_mod = 'inout_sw_mod'
        netlist.start_subckt(inout_sw_mod, 'sw_p', 'sw_n', 'ctl_p', 'ctl_n')
        if self.simulator == 'ngspice':
            a = (1 / self.rout) - (1 / self.rz)
            b = (1 / self.rz)
            netlist.println(f"Gs sw_p sw_n cur='V(sw_p, sw_n)*({a}*V(ctl_p, ctl_n)+{b})'")  # noqa
        elif self.simulator in {'spectre', 'hspice'}:
            netlist.vcr('sw_p', 'sw_n', 'ctl_p', 'ctl_n',
                        pwl=[(0, self.rz), (1, self.rout)])
        netlist.end_subckt()

        # write stimuli lines
        for name, (pwl_v, pwl_s) in comp.pwls.items():
            # instantiate switch between voltage source and DUT
            vnet = f'__{name}_v'
            snet = f'__{name}_s'
            netlist.instantiate('inout_sw_mod', vnet, name, snet, '0')

            # instantiate voltage source connected through switch
            netlist.voltage(vnet, '0', pwl=pwl_v)
            netlist.voltage(snet, '0', pwl=pwl_s)

        # specify initial conditions if needed
        ic = {}
        for key, val in self.ic.items():
            if isinstance(key, SelectPath):
                ic[f'X0.{key.spice_path}'] = val
            else:
                ic[f'{key}'] = val
        if ic != {}:
            netlist.ic(ic)

        # specify the transient analysis
        t_step = (self.t_step if self.t_step is not None
<<<<<<< HEAD
                  else comp.stop_time / 100000)
        uic = self.ic != {}
        netlist.tran(t_step=t_step, t_stop=comp.stop_time, uic=uic)
=======
                  else comp.stop_time / 1000)
        if self.simulator in {'hspice', 'ngspice'}:
            netlist.tran(t_step=t_step, t_stop=comp.stop_time, uic=self.uic)
>>>>>>> 716e7e90

        # generate control statement
        if self.simulator == 'ngspice':
            netlist.start_control()
            netlist.println('run')
            netlist.println('set filetype=binary')
            netlist.println('write')
            netlist.println('exit')
            netlist.end_control()
        elif self.simulator == 'hspice':
            netlist.options('csdf')

        # write end of file
        if self.simulator == 'spectre':
            netlist.probe(*comp.saves, wrap=True)
            if self.mc_runs == 0:
                netlist.tran(t_step=t_step, t_stop=comp.stop_time, uic=self.uic)
            else:
                netlist.println('simulator lang=spectre')
                netlist.print(MONTE_CARLO_SPECTRE.format(
                    variations=self.mc_variations,
                    numruns=self.mc_runs,
                    stop=comp.stop_time
                ))
        elif self.simulator == 'hspice':
            netlist.probe(*comp.saves, wrap=True, antype='TRAN')
            netlist.end_file()
        elif self.simulator == 'ngspice':
            netlist.probe(*comp.saves, wrap=True)
            netlist.end_file()

        # write spice file
        tb_file = (tb_file if tb_file is not None
                   else Path(self.directory) / f'{self.circuit.name}_tb.sp')
        tb_file = tb_file.absolute()
        netlist.write_to_file(tb_file)

        # return name of the file written
        return tb_file

    def impl_expect(self, results, time, action):
        # get value
        name = f'{action.port.name}'.split('.')[-1]

        # get value, performing analog to digital conversion
        # if necessary
        value = results[name](time)
        if isinstance(action.port, m.Bit):
            if value <= self.vil_rel * self.vsup:
                value = 0
            elif value >= self.vih_rel * self.vsup:
                value = 1
            else:
                raise A2DError(f'Invalid logic level: {value}.')

        # determine the condition and error body
        err_hdr = ''
        err_hdr += f'Failed checking port {action.port.name}'
        err_hdr += f' at time {time:0.3e}'
        if action.traceback is not None:
            err_hdr += f' with traceback {action.traceback}'

        # implement the requested check
        err_msg = None
        if action.above is not None:
            if action.below is not None:
                if not (action.above <= value <= action.below):
                    err_msg = f'Expected {action.above} to {action.below}, got {value}'  # noqa
            else:
                if not (action.above <= value):
                    err_msg = f'Expected above {action.above}, got {value}.'
        else:
            if action.below is not None:
                if not (value <= action.below):
                    err_msg = f'Expected below {action.below}, got {value}.'
            else:
                if not (value == action.value):
                    err_msg = f'Expected {action.value}, got {value}.'

        # raise exception if there was an error
        if err_msg is not None:
            raise ExpectError(f'{err_hdr}.  {err_msg}.')

    def check_results(self, results, checks):
        for check in checks:
            self.impl_expect(results=results, time=check[0], action=check[1])

    def impl_print(self, results, time, action):
        # get port values
        port_values = [results[f'{port.name}'](time) for port in action.ports]
        # print formatted output
        print(action.format_str.format(*port_values))

    def print_results(self, results, prints):
        for print_ in prints:
            self.impl_print(results=results, time=print_[0], action=print_[1])

<<<<<<< HEAD
    def process_reads(self, results, reads):
        for time, read in reads:
            res = results[f'{read.port.name}']
            if read.style == 'single':
                value = res(time)
                if type(value) == np.ndarray:
                    value = value.tolist()
                read.value = value
            elif read.style == 'edge':
                value = self.find_edge(res.x, res.y, time, **read.params)
                read.value = value
            elif read.style == 'frequency':
                edges = self.find_edge(res.x, res.y, time, count=2)
                freq = 1 / (edges[0] - edges[1])
                read.value = freq
            elif read.style == 'phase':
                assert 'ref' in read.params, 'Phase read requires reference signal param'
                res_ref = results[f'{read.params["ref"].name}']
                ref = self.find_edge(res_ref.x, res_ref.y, time, count=2)
                before_cycle_end = self.find_edge(res.x, res.y, time + ref[0])
                fraction = 1 + before_cycle_end[0] / (ref[0] -ref[1])
                # TODO multiply by 2pi?
                read.value = fraction
            elif read.style == 'block':
                assert 'duration' in read.params, 'Block read requires duration'
                duration = read.params['duration']
                # make sure to grab points surrounding requested times so user can interpolate
                # the exact start and end.
                start = max(0, np.argmax(res.x > time) - 1)
                end= (len(res.x)-1) if res.x[-1] < time + duration else np.argmax(res.x >= time + duration)


                x = res.x[start:end] - time
                y = res.y[start:end]
                # if len(x) < 100 or len(y) < 100:
                #     print('trouble with block read')
                #     pass
                read.value = (x, y)
            else:
                raise NotImplementedError(f'Unknown read style "{read.style}"')

    def find_edge(self, x, y, t_start, height=None, forward=False, count=1, rising=True):
        '''
        Search through data (x,y) starting at time t_start for when the
        waveform crosses height (defaut is ???). Searches backwards by
        default (frequency now is probably based on the last few edges?)
        '''

        if height is None:
            # default comes out to 0.5
            height = self.vsup * (self.vih_rel + self.vil_rel) / 2

        # deal with `rising` and `forward`
        # normally a low-to-high finder
        if (rising ^ forward):
            y = [(-1*z + 2*height) for z in y]
        direction = 1 if forward else -1
        # we want to start on the far side of the interval containing t_start
        # to make sure we catch any edge near t_start
        side = 'left' if forward else 'right'

        start_index = np.searchsorted(x, t_start, side=side)
        if start_index == len(x):
            # happens when forward=False and the edge find is the end of the sim
            start_index -= 1

        i = start_index
        edges = []
        while len(edges) < count:
            # move until we hit low
            while y[i] > height:
                i += direction
                if i < 0 or i >= len(y):
                    msg = f'only {len(edges)} of requested {count} edges found'
                    raise EdgeNotFoundError(msg)
            # now move until we hit the high
            while y[i] <= height:
                i += direction
                if i < 0 or i >= len(y):
                    msg = f'only {len(edges)} of requested {count} edges found'
                    raise EdgeNotFoundError(msg)


            # TODO: there's an issue because of the discrepancy between the requested
            # start time and actually staring at the nearest edge

            # the crossing happens from i to i+1
            fraction = (height-y[i]) / (y[i-direction]-y[i])
            t = x[i] + fraction * (x[i+1] - x[i])
            if t==t_start:
                print('EDGE EXACTLY AT EDGE FIND REQUEST')
            edges.append(t-t_start)
        return edges
=======
    def impl_all_gets(self, results, gets):
        for get in gets:
            self.impl_get(results=results, time=get[0], action=get[1])

    def impl_get(self, results, time, action):
        # get port values
        port_value = results[f'{action.port.name}'](time)
        # write value back to action
        action.value = port_value
>>>>>>> 716e7e90

    def ngspice_cmds(self, tb_file):
        # build up the command
        cmd = []
        cmd += ['ngspice']
        cmd += ['-b']
        cmd += [f'{tb_file}']
        raw_file = (Path(self.directory) / 'out.raw').absolute()
        cmd += ['-r', f'{raw_file}']
        cmd += self.flags

        # return command and corresponding raw file
        return cmd, [raw_file]

    def spectre_cmds(self, tb_file):
        # build up the command
        cmd = []
        cmd += ['spectre']
        cmd += [f'{tb_file}']
        cmd += ['-format', 'psfascii']
        raw_dir = (Path(self.directory) / 'psf').resolve()
        cmd += ['-raw', f'{raw_dir}']
        cmd += self.flags

        # figure out where the PSF results will be stored
        if self.mc_runs == 0:
            raw_files = [raw_dir / 'timeSweep.tran.tran']
        else:
            raw_files = []
            for k in range(0, self.mc_runs + 1):
                raw_file = 'transient1-{:03d}_transient1.tran.tran'.format(k)
                raw_files.append(raw_dir / raw_file)

        # return command and corresponding raw file
        return cmd, raw_files

    def hspice_cmds(self, tb_file):
        # build up the simulation command
        cmd = []
        cmd += ['hspice']
        cmd += ['-i', f'{tb_file}']
        out_file = (Path(self.directory) / 'out.raw').absolute()
        cmd += ['-o', f'{out_file}']
        cmd += self.flags

        # build up the conversion command
        tr0_file = out_file.with_suffix(out_file.suffix + '.tr0')

        # return command and corresponding raw file
        return cmd, [tr0_file]<|MERGE_RESOLUTION|>--- conflicted
+++ resolved
@@ -12,15 +12,10 @@
 from fault.result_parse import nut_parse, hspice_parse, psf_parse
 from fault.subprocess_run import subprocess_run
 from fault.pwl import pwc_to_pwl
-<<<<<<< HEAD
-from fault.actions import Poke, Expect, Delay, Print, Read
-from fault.select_path import SelectPath
+from fault.actions import Poke, Expect, Delay, Print, GetValue, Eval, Read
 from fault.background_poke import process_action_list
-=======
-from fault.actions import Poke, Expect, Delay, Print, GetValue, Eval
 from fault.select_path import SelectPath
 from .fault_errors import A2DError, ExpectError
->>>>>>> 716e7e90
 
 try:
     from decida.SimulatorNetlist import SimulatorNetlist
@@ -33,11 +28,7 @@
     pass
 
 class CompiledSpiceActions:
-<<<<<<< HEAD
-    def __init__(self, pwls, checks, prints, reads, stop_time, saves):
-=======
-    def __init__(self, pwls, checks, prints, stop_time, saves, gets):
->>>>>>> 716e7e90
+    def __init__(self, pwls, checks, prints, stop_time, saves, gets, reads):
         self.pwls = pwls
         self.checks = checks
         self.prints = prints
@@ -94,18 +85,11 @@
 class SpiceTarget(Target):
     def __init__(self, circuit, directory="build/", simulator='ngspice',
                  vsup=1.0, rout=1, model_paths=None, sim_env=None,
-<<<<<<< HEAD
                  t_step=None, clock_step_delay=5e-9, t_tr=0.2e-9, vil_rel=0.4,
-                 vih_rel=0.6, rz=1e9, conn_order='alpha', bus_delim='<>',
-                 bus_order='descend', flags=None, ic=None,
-                 disp_type='on_error'):
-=======
-                 t_step=None, clock_step_delay=5, t_tr=0.2e-9, vil_rel=0.4,
                  vih_rel=0.6, rz=1e9, conn_order='parse', bus_delim='<>',
                  bus_order='descend', flags=None, ic=None, cap_loads=None,
                  disp_type='on_error', mc_runs=0, mc_variations='all',
                  vol_rel=0.1, voh_rel=0.9, no_run=False, uic=None):
->>>>>>> 716e7e90
         """
         circuit: a magma circuit
 
@@ -254,13 +238,8 @@
             raise NotImplementedError(self.simulator)
 
         # run the simulation commands
-<<<<<<< HEAD
-        for sim_cmd in sim_cmds:
-            res = subprocess_run(sim_cmd, cwd=self.directory, env=self.sim_env,
-=======
         if not self.no_run:
-            subprocess_run(cmd, cwd=self.directory, env=self.sim_env,
->>>>>>> 716e7e90
+            res = subprocess_run(cmd, cwd=self.directory, env=self.sim_env,
                            disp_type=self.disp_type)
             #print(res.stdout)
             stderr = res.stderr.strip()
@@ -279,35 +258,26 @@
             else:
                 raise NotImplementedError(self.simulator)
 
-<<<<<<< HEAD
-        #import matplotlib.pyplot as plt
-        #print(results.keys())
-        #print('HELLO')
-        #in_ = results['in_']
-        #out = results['out']
-        #plt.plot(in_.x, in_.y, '-o')
-        #plt.plot(out.x, out.y, '-o')
-        #plt.grid()
-        #plt.show()
-
-        # print results
-        self.print_results(results=results, prints=comp.prints)
-
-        # set values on reads
-        self.process_reads(results, comp.reads)
-
-        # check results
-        self.check_results(results=results, checks=comp.checks)
-=======
+            #import matplotlib.pyplot as plt
+            #print(results.keys())
+            #print('HELLO')
+            #in_ = results['in_']
+            #out = results['out']
+            #plt.plot(in_.x, in_.y, '-o')
+            #plt.plot(out.x, out.y, '-o')
+            #plt.grid()
+            #plt.show()
+
             # print results
             self.print_results(results=results, prints=comp.prints)
 
             # implement all of the gets
             self.impl_all_gets(results=results, gets=comp.gets)
+            # set values on reads
+            self.process_reads(results, comp.reads)
 
             # check results
             self.check_results(results=results, checks=comp.checks)
->>>>>>> 716e7e90
 
     def expand_bus(self, action):
         # define bit-access function for the action's value
@@ -346,23 +316,17 @@
         pwc_dict = {}
         checks = []
         prints = []
-<<<<<<< HEAD
         reads = []
+        gets = []
+
+        # TODO is this still necessary?
         saves = set()
-=======
-        gets = []
->>>>>>> 716e7e90
 
         # expand buses as needed
         _actions = []
         for action in actions:
-<<<<<<< HEAD
             if isinstance(action, (Poke, Expect, Read)) \
-               and isinstance(action.port, m.BitsType):
-=======
-            if isinstance(action, (Poke, Expect)) \
                and isinstance(action.port, m.Bits):
->>>>>>> 716e7e90
                 _actions += self.expand_bus(action)
             elif (isinstance(action, (Poke, Expect, Read))
                   and isinstance(action.port.name, m.ref.ArrayRef)):
@@ -403,7 +367,8 @@
                 checks.append((t, action))
             elif isinstance(action, Print):
                 prints.append((t, action))
-<<<<<<< HEAD
+
+                # TODO: is this still necessary?
                 for port in action.ports:
                     saves.add(f'{port.name}')
             elif isinstance(action, Read):
@@ -415,10 +380,8 @@
                         ref = self.select_bit_from_bus(action.params['ref'])
                         action.params['ref'] = ref
                     saves.add(f'{action.params["ref"].name}')
-=======
             elif isinstance(action, GetValue):
                 gets.append((t, action))
->>>>>>> 716e7e90
             elif isinstance(action, Delay):
                 t += action.time
             elif isinstance(action, Eval):
@@ -439,11 +402,8 @@
             pwls=pwls,
             checks=checks,
             prints=prints,
-<<<<<<< HEAD
             reads=reads,
-=======
             gets=gets,
->>>>>>> 716e7e90
             stop_time=t,
             saves=self.saves
         )
@@ -566,15 +526,9 @@
 
         # specify the transient analysis
         t_step = (self.t_step if self.t_step is not None
-<<<<<<< HEAD
-                  else comp.stop_time / 100000)
-        uic = self.ic != {}
-        netlist.tran(t_step=t_step, t_stop=comp.stop_time, uic=uic)
-=======
                   else comp.stop_time / 1000)
         if self.simulator in {'hspice', 'ngspice'}:
             netlist.tran(t_step=t_step, t_stop=comp.stop_time, uic=self.uic)
->>>>>>> 716e7e90
 
         # generate control statement
         if self.simulator == 'ngspice':
@@ -672,7 +626,6 @@
         for print_ in prints:
             self.impl_print(results=results, time=print_[0], action=print_[1])
 
-<<<<<<< HEAD
     def process_reads(self, results, reads):
         for time, read in reads:
             res = results[f'{read.port.name}']
@@ -766,7 +719,7 @@
                 print('EDGE EXACTLY AT EDGE FIND REQUEST')
             edges.append(t-t_start)
         return edges
-=======
+
     def impl_all_gets(self, results, gets):
         for get in gets:
             self.impl_get(results=results, time=get[0], action=get[1])
@@ -776,7 +729,6 @@
         port_value = results[f'{action.port.name}'](time)
         # write value back to action
         action.value = port_value
->>>>>>> 716e7e90
 
     def ngspice_cmds(self, tb_file):
         # build up the command
