--- conflicted
+++ resolved
@@ -11,9 +11,9 @@
     def is_oriented(cls, direction):
         return cls.direction == direction
 
-<<<<<<< HEAD
+    # TODO: dstanley - is this hash still necessary?
     __hash__ = Type.__hash__
-=======
+
     def wired(self):
         return self._wire.wired()
 
@@ -25,7 +25,6 @@
 
     def driven(self):
         return self._wire.driven()
->>>>>>> f164c5d9
 
 
 class RealKind(Kind):
