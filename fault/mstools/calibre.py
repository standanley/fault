from pathlib import Path
from fault.subprocess_run import subprocess_run
from fault.codegen import CodeGenerator


class RulGen(CodeGenerator):
    def layout(self, path, system='GDSII', primary=None):
        # set defaults
        if primary is None:
            primary = Path(path).stem

        # emit commands
        self.cmdln('LAYOUT', 'SYSTEM', system)
        self.cmdln('LAYOUT', 'PRIMARY', self.quoted(primary))
        self.cmdln('LAYOUT', 'PATH', self.quoted(path))

    def source(self, path, system='SPICE', primary=None):
        # set defaults
        if primary is None:
            primary = Path(path).stem

        # emit commands
        self.cmdln('SOURCE', 'SYSTEM', system)
        self.cmdln('SOURCE', 'PRIMARY', self.quoted(primary))
        self.cmdln('SOURCE', 'PATH', self.quoted(path))

    def lvs_report(self, loc):
        self.cmdln('LVS', 'REPORT', self.quoted(loc))

    def mask_svdb(self, loc, query='XRC'):
        args = []
        args += ['MASK', 'SVDB']
        args += ['DIRECTORY', self.quoted(loc)]
        if query is not None:
            args += ['QUERY', query]
        self.cmdln(*args)

    def pex_netlist(self, loc, format='HSPICE', names='LAYOUTNAMES'):
        args = []
        args += ['PEX', 'NETLIST', self.quoted(loc)]
        if format is not None:
            # the "1" value means use a scale factor of "1"
            args += [format, '1']
        if names is not None:
            args += [names]
        self.cmdln(*args)

    def include(self, *files):
        for file in files:
            self.cmdln('INCLUDE', self.quoted(file))

    def cmdln(self, *args):
        self.println_space_sep(*args)

    def quoted(self, s):
        return f"'{s}'"


def lvs(layout, schematic, rules=None, cwd='.', env=None, add_to_env=None,
        lvs_report='lvs.report', layout_system='GDSII', source_system='SPICE',
        source_primary=None, layout_primary=None):

    # set defaults
    if rules is None:
        rules = []
    if source_primary is None:
        source_primary = Path(schematic).stem
    if layout_primary is None:
        layout_primary = Path(layout).stem

    # generate the command file
    gen = RulGen()
    gen.layout(system=layout_system, primary=layout_primary, path=layout)
    gen.source(system=source_system, primary=source_primary, path=schematic)
    gen.lvs_report(lvs_report)
    gen.include(*rules)

    # write the command file
    rul_file = Path(cwd) / 'cal_lvs.rul'
    gen.write_to_file(rul_file)

    # run the command
    args = []
    args += ['calibre']
    args += ['-lvs']
    args += ['-hier']
    args += [f'{rul_file}']
    subprocess_run(args, cwd=cwd, env=env, add_to_env=add_to_env,
                   err_str='INCORRECT')


def xrc(layout, rules=None, cwd='.', env=None, add_to_env=None,
        lvs_report='lvs.report', layout_system='GDSII', layout_primary=None,
        svdb_directory='svdb', xrc_netlist=None, netlist_format='HSPICE',
        mode='c'):

    # set defaults
    if rules is None:
        rules = []
    if layout_primary is None:
        layout_primary = Path(layout).stem
    if xrc_netlist is None:
        xrc_netlist = Path(layout).stem + '.sp'

    # generate the command file
    gen = RulGen()
    gen.layout(system=layout_system, primary=layout_primary, path=layout)
    gen.lvs_report(lvs_report)
    gen.mask_svdb(svdb_directory, query='XRC')
    gen.pex_netlist(xrc_netlist, format=netlist_format)
<<<<<<< HEAD
    gen.cmdln('DRC', 'ICSTATION', 'YES')  # TODO: is this command needed?
    gen.include(*rules)
=======
    gen.cmdln('DRC', 'ICSTATION', 'YES')  # TODO: why is this command needed?
    gen.include(rules)
>>>>>>> d6f4d62d

    # write command file
    rul_file = Path(cwd) / 'cal_xrc.rul'
    gen.write_to_file(rul_file)

    # Step 1: LVS
    def phdb():
        args = []
        args += ['calibre']
        args += ['-64']
        args += ['-xrc', '-phdb']
        args += [f'{rul_file}']
        subprocess_run(args, cwd=cwd, env=env, add_to_env=add_to_env)
    phdb()

    # Step 2: PDB
    def pdb():
        args = []
        args += ['calibre']
        args += ['-64']
        args += ['-xrc', '-pdb']
        args += [f'-{mode}']
        args += [f'{rul_file}']
        subprocess_run(args, cwd=cwd, env=env, add_to_env=add_to_env)
    pdb()

    # Step 3: FMT
    def fmt():
        args = []
        args += ['calibre']
        args += ['-64']
        args += ['-xrc', '-fmt']
        args += [f'-{mode}']
        args += [f'{rul_file}']
        subprocess_run(args, cwd=cwd, env=env, add_to_env=add_to_env)
    fmt()<|MERGE_RESOLUTION|>--- conflicted
+++ resolved
@@ -108,13 +108,8 @@
     gen.lvs_report(lvs_report)
     gen.mask_svdb(svdb_directory, query='XRC')
     gen.pex_netlist(xrc_netlist, format=netlist_format)
-<<<<<<< HEAD
-    gen.cmdln('DRC', 'ICSTATION', 'YES')  # TODO: is this command needed?
+    gen.cmdln('DRC', 'ICSTATION', 'YES')  # TODO: why is this command needed?
     gen.include(*rules)
-=======
-    gen.cmdln('DRC', 'ICSTATION', 'YES')  # TODO: why is this command needed?
-    gen.include(rules)
->>>>>>> d6f4d62d
 
     # write command file
     rul_file = Path(cwd) / 'cal_xrc.rul'
