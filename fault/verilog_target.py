--- conflicted
+++ resolved
@@ -98,11 +98,6 @@
         return flatten(result)
 
     def generate_action_code(self, i, action):
-<<<<<<< HEAD
-        if isinstance(action, (actions.PortAction)) and \
-                isinstance(action.port, m.Array) and \
-                not issubclass(action.port.T, m.Digital):
-=======
         if isinstance(action, str):
             # if "action" is a string, assume it's a line of code, and return
             # a list containing just the string, with no further processing
@@ -113,9 +108,8 @@
             return flatten([self.generate_action_code(i, elem)
                             for elem in action])
         elif isinstance(action, (actions.PortAction)) and \
-                isinstance(action.port, m.ArrayType) and \
-                not isinstance(action.port.T, m.BitKind):
->>>>>>> 89b4d17f
+                isinstance(action.port, m.Array) and \
+                not issubclass(action.port.T, m.Digital):
             return self.generate_array_action_code(i, action)
         elif isinstance(action, (actions.PortAction)) and \
                 isinstance(action.port, SelectPath) and \
