--- conflicted
+++ resolved
@@ -100,7 +100,6 @@
             return self.make_guarantee(i, action)
         if isinstance(action, actions.Loop):
             return self.make_loop(i, action)
-<<<<<<< HEAD
         if isinstance(action, actions.FileOpen):
             return self.make_file_open(i, action)
         if isinstance(action, actions.FileWrite):
@@ -109,10 +108,8 @@
             return self.make_file_read(i, action)
         if isinstance(action, actions.FileClose):
             return self.make_file_close(i, action)
-=======
         if isinstance(action, actions.While):
             return self.make_while(i, action)
->>>>>>> 193c5e43
         raise NotImplementedError(action)
 
     @abstractmethod
