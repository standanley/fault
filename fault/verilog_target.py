from abc import abstractmethod
import magma as m
from .file import File
from fault.target import Target
from pathlib import Path
import fault.actions as actions
from fault.util import flatten
import os
from fault.select_path import SelectPath


class VerilogTarget(Target):
    """
    Provides reuseable target logic for compiling circuits into verilog files.
    """

    TAB = '    '
    BLOCK_START = None
    BLOCK_END = None
    LOOP_VAR_TYPE = None

    def __init__(self, circuit, circuit_name=None, directory="build/",
                 skip_compile=False, include_verilog_libraries=None,
                 magma_output="verilog", magma_opts=None, coverage=False,
                 use_kratos=False, value_file_name='get_value_file.txt'):
        super().__init__(circuit)

        if circuit_name is None:
            circuit_name = self.circuit.name
        self.circuit_name = circuit_name

        self.directory = Path(directory)
        os.makedirs(directory, exist_ok=True)

        self.skip_compile = skip_compile

        if include_verilog_libraries is None:
            include_verilog_libraries = []
        self.include_verilog_libraries = include_verilog_libraries

        self.magma_output = magma_output
        self.magma_opts = magma_opts if magma_opts is not None else {}

        if hasattr(circuit, "verilog_file_name") and \
                os.path.splitext(circuit.verilog_file_name)[-1] == ".sv" or \
                use_kratos:
            suffix = "sv"
        else:
            suffix = "v"
        self.verilog_file = Path(f"{self.circuit_name}.{suffix}")
        # Optionally compile this module to verilog first.
        if not self.skip_compile:
            prefix = os.path.splitext(self.directory / self.verilog_file)[0]
            m.compile(prefix, self.circuit, output=self.magma_output,
                      **self.magma_opts)
            if use_kratos:
                # kratos generates SystemVerilog file
                # Until magma/coreir can generate sv suffix, we have to move
                # the files around
                os.rename(prefix + ".v", prefix + ".sv")
            if not (self.directory / self.verilog_file).is_file():
                raise Exception(f"Compiling {self.circuit} failed")

        self.assumptions = []
        self.guarantees = []

        # set up value file for storing user-accessible resuls
        value_file_path = (Path(self.directory) / value_file_name).resolve()
        self.value_file = File(name=str(value_file_path), tester=None,
                               mode='w', chunk_size=None, endianness=None)
        # coverage
        self.coverage = coverage

    @abstractmethod
    def compile_expression(self, value):
        pass

    def make_assume(self, i, action):
        self.assumptions.append(action)
        return ""

    def make_guarantee(self, i, action):
        self.guarantees.append(action)
        return ""

    def generate_array_action_code(self, i, action):
        result = []
        port = action.port
        if isinstance(port, SelectPath):
            port = port[-1]
        for j in range(port.N):
            if isinstance(action, actions.Print):
                value = action.format_str
            else:
                value = action.value[j]
            result += [
                self.generate_action_code(
                    i, type(action)(port[j], value)
                )]
        return flatten(result)

    def generate_action_code(self, i, action):
        if isinstance(action, str):
            # if "action" is a string, assume it's a line of code, and return
            # a list containing just the string, with no further processing
            return [action]
        elif isinstance(action, list):
            # if "action" is a list, generate code for each element and then
            # concatenate the results
            return flatten([self.generate_action_code(i, elem)
                            for elem in action])
        elif isinstance(action, (actions.PortAction)) and \
                isinstance(action.port, m.Array) and \
                not issubclass(action.port.T, m.Digital):
            return self.generate_array_action_code(i, action)
        elif isinstance(action, (actions.PortAction)) and \
                isinstance(action.port, SelectPath) and \
                isinstance(action.port[-1], m.Array) and \
                not issubclass(action.port[-1].T, m.Digital):
            return self.generate_array_action_code(i, action)
        elif isinstance(action, actions.Poke):
            return self.make_poke(i, action)
        elif isinstance(action, actions.Print):
            return self.make_print(i, action)
<<<<<<< HEAD
        if isinstance(action, actions.Read):
            return self.make_read(i, action)
        if isinstance(action, actions.Expect):
=======
        elif isinstance(action, actions.Expect):
>>>>>>> 716e7e90
            return self.make_expect(i, action)
        elif isinstance(action, actions.Eval):
            return self.make_eval(i, action)
        elif isinstance(action, actions.Step):
            return self.make_step(i, action)
        elif isinstance(action, actions.Assume):
            return self.make_assume(i, action)
        elif isinstance(action, actions.Guarantee):
            return self.make_guarantee(i, action)
        elif isinstance(action, actions.Loop):
            return self.make_loop(i, action)
        elif isinstance(action, actions.FileOpen):
            return self.make_file_open(i, action)
        elif isinstance(action, actions.FileWrite):
            return self.make_file_write(i, action)
        elif isinstance(action, actions.FileRead):
            return self.make_file_read(i, action)
        elif isinstance(action, actions.FileClose):
            return self.make_file_close(i, action)
        elif isinstance(action, actions.While):
            return self.make_while(i, action)
        elif isinstance(action, actions.If):
            return self.make_if(i, action)
        elif isinstance(action, actions.Var):
            return self.make_var(i, action)
        elif isinstance(action, actions.FileScanFormat):
            return self.make_file_scan_format(i, action)
        elif isinstance(action, actions.Delay):
            return self.make_delay(i, action)
        elif isinstance(action, actions.GetValue):
            return self.make_get_value(i, action)
        elif isinstance(action, actions.Assert):
            return self.make_assert(i, action)
        raise NotImplementedError(action)

    @abstractmethod
    def make_poke(self, i, action):
        pass

    @abstractmethod
    def make_print(self, i, action):
        pass

    @abstractmethod
    def make_read(self, i, action):
        pass

    @abstractmethod
    def make_expect(self, i, action):
        pass

    @abstractmethod
    def make_eval(self, i, action):
        pass

    @abstractmethod
    def make_step(self, i, action):
        pass

    def make_loop(self, i, action):
        # determine type of the loop variable (typically int or None)
        loop_var_type = f'{self.LOOP_VAR_TYPE} ' if self.LOOP_VAR_TYPE else ''

        # construct the "for" loop condition
        if action.count == 'up':
            cond = '; '.join([
                f'{loop_var_type}{action.loop_var} = 0',
                f'{action.loop_var} < {action.n_iter}',
                f'{action.loop_var}++'
            ])
        elif action.count == 'down':
            cond = '; '.join([
                f'{loop_var_type}{action.loop_var} = {action.n_iter - 1}',
                f'{action.loop_var} >= 0',
                f'{action.loop_var}--'
            ])
        else:
            raise ValueError(f'Unknown count direction: {action.count}.')

        # return code representing the for loop
        return self.make_block(i, 'for', cond, action.actions)

    @abstractmethod
    def make_file_open(self, i, action):
        pass

    @abstractmethod
    def make_file_close(self, i, action):
        pass

    @abstractmethod
    def make_file_read(self, i, action):
        pass

    @abstractmethod
    def make_file_write(self, i, action):
        pass

    @abstractmethod
    def make_file_scan_format(self, i, action):
        pass

    @abstractmethod
    def make_var(self, i, action):
        pass

    @abstractmethod
    def make_delay(self, i, action):
        pass

    def make_while(self, i, action):
        cond = self.compile_expression(action.loop_cond)
        return self.make_block(i, 'while', cond, action.actions)

    def make_if(self, i, action):
        # get code for if statement
        cond = self.compile_expression(action.cond)
        if_code = self.make_block(i, 'if', cond, action.actions)

        # add code for else statement (if needed)
        if not action.else_actions:
            return if_code
        else:
            else_code = self.make_block(i, 'else', None, action.else_actions)
            else_code[0] = f'{self.BLOCK_END} else {self.BLOCK_START}'
            return if_code[:-1] + else_code

    @abstractmethod
    def make_get_value(self, i, action):
        pass

    @abstractmethod
    def make_assert(self, i, action):
        pass

    def make_block(self, i, name, cond, actions):
        '''
        Generic function that creates a properly indented code block.  This
        is useful for constructing "if", "while", and "for" blocks
        Format:
        {name} ({cond}) BLOCK_START
            actions[0]
            actions[1]
            ...
        BLOCK_END
        '''

        # set defaults
        if actions is None:
            actions = []

        # build up the code block
        code = []
        if cond is not None:
            code += [f'{name} ({cond}) {self.BLOCK_START}']
        else:
            code += [f'{name} {self.BLOCK_START}']
        code += [f'{self.TAB}{line}'
                 for line in self.generate_action_code(i, actions)]
        code += [f'{self.BLOCK_END}']

        # return the code block
        return code

    def post_process_get_value_actions(self, all_actions):
        get_value_actions = [action for action in all_actions
                             if isinstance(action, actions.GetValue)]
        if len(get_value_actions) > 0:
            with open(self.value_file.name, 'r') as f:
                lines = f.readlines()
            for line, action in zip(lines, get_value_actions):
                action.update_from_line(line)

    @staticmethod
    def in_var(file):
        '''Name of variable used to read in contents of file.'''
        return f'{file.name_without_ext}_in'

    @staticmethod
    def fd_var(file):
        '''Name of variable used to hold the file descriptor.'''
        return f'{file.name_without_ext}_file'<|MERGE_RESOLUTION|>--- conflicted
+++ resolved
@@ -122,13 +122,9 @@
             return self.make_poke(i, action)
         elif isinstance(action, actions.Print):
             return self.make_print(i, action)
-<<<<<<< HEAD
-        if isinstance(action, actions.Read):
+        elif isinstance(action, actions.Read):
             return self.make_read(i, action)
-        if isinstance(action, actions.Expect):
-=======
         elif isinstance(action, actions.Expect):
->>>>>>> 716e7e90
             return self.make_expect(i, action)
         elif isinstance(action, actions.Eval):
             return self.make_eval(i, action)
