import magma as m


def verilog_name(name):
    if isinstance(name, m.ref.DefnRef):
        return str(name)
    if isinstance(name, m.ref.ArrayRef):
        array_name = verilog_name(name.array.name)
        return f"{array_name}_{name.index}"
    if isinstance(name, m.ref.TupleRef):
        tuple_name = verilog_name(name.tuple.name)
        index = name.index
        try:
            int(index)
            # python/coreir don't allow pure integer names
            index = f"_{index}"
        except ValueError:
            pass
        return f"{tuple_name}_{index}"
<<<<<<< HEAD
    raise NotImplementedError(name, type(name))
=======
    raise NotImplementedError(name, type(name))


def verilator_name(name):
    name = verilog_name(name)
    # pg 21 of verilator 4.018 manual
    # To avoid conicts with Verilator's internal symbols, any double
    # underscore are replaced with ___05F (5F is the hex code of an underscore.)
    return name.replace("__", "___05F")
>>>>>>> f8373e14
<|MERGE_RESOLUTION|>--- conflicted
+++ resolved
@@ -17,9 +17,6 @@
         except ValueError:
             pass
         return f"{tuple_name}_{index}"
-<<<<<<< HEAD
-    raise NotImplementedError(name, type(name))
-=======
     raise NotImplementedError(name, type(name))
 
 
@@ -28,5 +25,4 @@
     # pg 21 of verilator 4.018 manual
     # To avoid conicts with Verilator's internal symbols, any double
     # underscore are replaced with ___05F (5F is the hex code of an underscore.)
-    return name.replace("__", "___05F")
->>>>>>> f8373e14
+    return name.replace("__", "___05F")