--- conflicted
+++ resolved
@@ -56,22 +56,13 @@
     # module definition
     ports = []
     for name, type_ in circ.IO.ports.items():
-<<<<<<< HEAD
+        # determine port direction
         if type_.is_input():
-            ports += [('input', f'{name}')]
+            vams_dir = 'input'
         elif type_.is_output():
-            ports += [('output', f'{name}')]
+            vams_dir = 'output'
         elif type_.is_inout():
-            ports += [('inout', f'{name}')]
-=======
-        # determine port direction
-        if type_.isinput():
             vams_dir = 'input'
-        elif type_.isoutput():
-            vams_dir = 'output'
-        elif type_.isinout():
-            vams_dir = 'input'
->>>>>>> 89b4d17f
         else:
             raise Exception(f'Unsupported port type: {type_}')
 
@@ -83,16 +74,11 @@
         elif type_.size() == 1:
             vams_type = 'wire'
         else:
-<<<<<<< HEAD
             vams_type = f'wire [{len(type_) - 1}:0]'
-        gen.decl_port_type(vams_type, f'{name}')
-=======
-            vams_type = f'wire [{type_.size() - 1}:0]'
 
         # add port to list of ports
         ports += [VAMSPort(dir_=vams_dir, type_=vams_type, name=f'{name}')]
     gen.start_module(wrap_name, *ports)
->>>>>>> 89b4d17f
     gen.emptyln()
 
     # Generate wiring withing the module instantiation
