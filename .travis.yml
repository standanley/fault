--- conflicted
+++ resolved
@@ -4,13 +4,8 @@
     sources:
       - ubuntu-toolchain-r-test
     packages:
-<<<<<<< HEAD
-      - verilator
-      - g++-4.9
-=======
       - g++-4.9
       - verilator
->>>>>>> 45570880
 python:
     - "3.6"
 
