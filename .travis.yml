--- conflicted
+++ resolved
@@ -50,22 +50,12 @@
 - source activate test-env
 - conda install pip
 # End install conda
-<<<<<<< HEAD
-=======
-- curl -s -L https://github.com/rdaly525/coreir/releases/latest | grep "href.*coreir-${TRAVIS_OS_NAME}.tar.gz" | cut -d \" -f 2 | xargs -I {} wget https://github.com"{}"
-- mkdir coreir_release;
-- tar -xf coreir-${TRAVIS_OS_NAME}.tar.gz -C coreir_release --strip-components 1;
-- cd coreir_release && sudo make install && cd ..
 - |
   if [[ "$TRAVIS_OS_NAME" == "osx" ]]; then
-    # avoid strange libjpeg error (see https://github.com/sgrif/pq-sys/issues/1
-    # for some more info)
-    export DYLD_LIBRARY_PATH=/System/Library/Frameworks/ImageIO.framework/Versions/A/Resources/:/usr/local/lib:$DYLD_LIBRARY_PATH
     # speed up the build process until it's fixed at z3
     # see https://github.com/Z3Prover/z3/issues/2800
     pip install https://github.com/Z3Prover/z3/releases/download/Nightly/z3_solver-4.8.8.0-py2.py3-none-macosx_10_14_x86_64.whl
   fi
->>>>>>> 91ffb474
 - pip install pytest-cov pytest-codestyle
 - pip install mantle  # for tests.common
 - pip install -e .
