--- conflicted
+++ resolved
@@ -79,11 +79,7 @@
         tester.circuit.config_reg.Q.expect(0)
     tester.circuit.a.assume(lambda a: a < BitVector[16](32768))
     tester.circuit.b.assume(lambda b: b < BitVector[16](32768))
-<<<<<<< HEAD
-    # tester.circuit.b.assume(lambda b: b >= BitVector(32768, 16))
-=======
     # tester.circuit.b.assume(lambda b: b >= BitVector[16](32768))
->>>>>>> 6a25757c
 
     tester.circuit.c.guarantee(lambda a, b, c: (c >= a) and (c >= b))
     kwargs = {}
